#!/usr/bin/env bash
set -x
#security create-keychain -p $MATCH_PASSWORD $MATCH_KEYCHAIN_NAME
#security default-keychain -s $MATCH_KEYCHAIN_NAME
#security unlock-keychain -p $MATCH_PASSWORD $MATCH_KEYCHAIN_NAME
#security set-keychain-settings -t 10 -u $MATCH_KEYCHAIN_NAME

# import ed25519 keys
#security add-generic-password -a 'ed25519' \
#    -s 'https://sparkle-project.org' \
#    -D 'private key' \
#    -l 'Private key for signing Sparkle updates' \
#    -j "$SPARKLE_ED25519_KEY_COMMENT" \
#    -w "$SPARKLE_ED25519_KEY" \
#    -T $PWD/Pods/Sparkle/bin/sign_update \
#    -U

#security set-key-partition-list -S apple-tool:,apple: -s -k $MATCH_PASSWORD $MATCH_KEYCHAIN_NAME

# gen signature
#sign_out=$(Pods/Sparkle/bin/sign_update Clipy.app.zip)
#signature=$(echo $sign_out | sed -e 's@sparkle:edSignature="@@g' -e 's@" length=.*@@g')
#length=$(echo $sign_out | sed -e 's@.*length="@@g' -e 's@"$@@g')
#date=$(date)
#
#cat appcast_tpl.xml | sed \
#    -e 's@__VERSION__@'"$TRAVIS_TAG"'@g' \
#    -e 's@__SIGNATURE__@'"$signature"'@g' \
#    -e 's@__LENGTH__@'"$length"'@g' \
#    -e 's@__TIME__@'"$date"'@g' \
#    > appcast.xml

# gen signature
rm -rf ~/Library/Caches/Sparkle*
rm -rf .tmp/*
mkdir -p .tmp
cp Clipy.app.zip .tmp/
[[ -d .delta ]] && cp .delta/*.zip .tmp/
#cp appcast_tpl.xml .tmp/appcast.xml
Pods/Sparkle/bin/generate_appcast -s "$SPARKLE_ED25519_KEY" .tmp/

# edit release note
cat .tmp/appcast.xml | \
<<<<<<< HEAD
    sed -E "s@^( .*)(<pubDate>)@\1<sparkle:releaseNotesLink>https://github.com/ian4hu/Clipy/blob/${TRAVIS_TAG}/CHANGELOG
    .md</sparkle:releaseNotesLink>\
\1\2@g" \
=======
    .travis/release-notes.rb\
>>>>>>> f0facbcb
    > appcast.xml

#cp .tmp/appcast.xml ./
#rm -rf .tmp<|MERGE_RESOLUTION|>--- conflicted
+++ resolved
@@ -41,13 +41,7 @@
 
 # edit release note
 cat .tmp/appcast.xml | \
-<<<<<<< HEAD
-    sed -E "s@^( .*)(<pubDate>)@\1<sparkle:releaseNotesLink>https://github.com/ian4hu/Clipy/blob/${TRAVIS_TAG}/CHANGELOG
-    .md</sparkle:releaseNotesLink>\
-\1\2@g" \
-=======
     .travis/release-notes.rb\
->>>>>>> f0facbcb
     > appcast.xml
 
 #cp .tmp/appcast.xml ./
