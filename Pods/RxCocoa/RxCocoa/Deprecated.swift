//
//  Deprecated.swift
//  RxCocoa
//
//  Created by Krunoslav Zaher on 3/19/17.
//  Copyright © 2017 Krunoslav Zaher. All rights reserved.
//

import RxSwift
import Dispatch

import Dispatch

extension ObservableType {

    /**
     Creates new subscription and sends elements to observer.

     In this form it's equivalent to `subscribe` method, but it communicates intent better, and enables
     writing more consistent binding code.

     - parameter observer: Observer that receives events.
     - returns: Disposable object that can be used to unsubscribe the observer.
     */
    @available(*, deprecated, renamed: "bind(to:)")
    public func bindTo<O: ObserverType>(_ observer: O) -> Disposable where O.E == E {
        return self.subscribe(observer)
    }

    /**
     Creates new subscription and sends elements to observer.

     In this form it's equivalent to `subscribe` method, but it communicates intent better, and enables
     writing more consistent binding code.

     - parameter observer: Observer that receives events.
     - returns: Disposable object that can be used to unsubscribe the observer.
     */
    @available(*, deprecated, renamed: "bind(to:)")
    public func bindTo<O: ObserverType>(_ observer: O) -> Disposable where O.E == E? {
        return self.map { $0 }.subscribe(observer)
    }

    /**
     Creates new subscription and sends elements to variable.

     In case error occurs in debug mode, `fatalError` will be raised.
     In case error occurs in release mode, `error` will be logged.

     - parameter variable: Target variable for sequence elements.
     - returns: Disposable object that can be used to unsubscribe the observer.
     */
    @available(*, deprecated, renamed: "bind(to:)")
    public func bindTo(_ variable: Variable<E>) -> Disposable {
        return subscribe { e in
            switch e {
            case let .next(element):
                variable.value = element
            case let .error(error):
                let error = "Binding error to variable: \(error)"
                #if DEBUG
                    rxFatalError(error)
                #else
                    print(error)
                #endif
            case .completed:
                break
            }
        }
    }

    /**
     Creates new subscription and sends elements to variable.

     In case error occurs in debug mode, `fatalError` will be raised.
     In case error occurs in release mode, `error` will be logged.

     - parameter variable: Target variable for sequence elements.
     - returns: Disposable object that can be used to unsubscribe the observer.
     */
    @available(*, deprecated, renamed: "bind(to:)")
    public func bindTo(_ variable: Variable<E?>) -> Disposable {
        return self.map { $0 as E? }.bindTo(variable)
    }

    /**
     Subscribes to observable sequence using custom binder function.

     - parameter binder: Function used to bind elements from `self`.
     - returns: Object representing subscription.
     */
    @available(*, deprecated, renamed: "bind(to:)")
    public func bindTo<R>(_ binder: (Self) -> R) -> R {
        return binder(self)
    }

    /**
     Subscribes to observable sequence using custom binder function and final parameter passed to binder function
     after `self` is passed.

     public func bindTo<R1, R2>(binder: Self -> R1 -> R2, curriedArgument: R1) -> R2 {
     return binder(self)(curriedArgument)
     }

     - parameter binder: Function used to bind elements from `self`.
     - parameter curriedArgument: Final argument passed to `binder` to finish binding process.
     - returns: Object representing subscription.
     */
    @available(*, deprecated, renamed: "bind(to:)")
    public func bindTo<R1, R2>(_ binder: (Self) -> (R1) -> R2, curriedArgument: R1) -> R2 {
        return binder(self)(curriedArgument)
    }


    /**
     Subscribes an element handler to an observable sequence.

     In case error occurs in debug mode, `fatalError` will be raised.
     In case error occurs in release mode, `error` will be logged.

     - parameter onNext: Action to invoke for each element in the observable sequence.
     - returns: Subscription object used to unsubscribe from the observable sequence.
     */
    @available(*, deprecated, renamed: "bind(onNext:)")
    public func bindNext(_ onNext: @escaping (E) -> Void) -> Disposable {
        return subscribe(onNext: onNext, onError: { error in
            let error = "Binding error: \(error)"
            #if DEBUG
                rxFatalError(error)
            #else
                print(error)
            #endif
        })
    }
}

#if os(iOS) || os(tvOS)
    import UIKit

    extension NSTextStorage {
        @available(*, unavailable, message: "createRxDelegateProxy is now unavailable, check DelegateProxyFactory")
        public func createRxDelegateProxy() -> RxTextStorageDelegateProxy {
            fatalError()
        }
    }

    extension UIScrollView {
        @available(*, unavailable, message: "createRxDelegateProxy is now unavailable, check DelegateProxyFactory")
        public func createRxDelegateProxy() -> RxScrollViewDelegateProxy {
            fatalError()
        }
    }

    extension UICollectionView {
        @available(*, unavailable, message: "createRxDataSourceProxy is now unavailable, check DelegateProxyFactory")
        public func createRxDataSourceProxy() -> RxCollectionViewDataSourceProxy {
            fatalError()
        }
    }

    extension UITableView {
        @available(*, unavailable, message: "createRxDataSourceProxy is now unavailable, check DelegateProxyFactory")
        public func createRxDataSourceProxy() -> RxTableViewDataSourceProxy {
            fatalError()
        }
    }

    extension UINavigationBar {
        @available(*, unavailable, message: "createRxDelegateProxy is now unavailable, check DelegateProxyFactory")
        public func createRxDelegateProxy() -> RxNavigationControllerDelegateProxy {
            fatalError()
        }
    }

    extension UINavigationController {
        @available(*, unavailable, message: "createRxDelegateProxy is now unavailable, check DelegateProxyFactory")
        public func createRxDelegateProxy() -> RxNavigationControllerDelegateProxy {
            fatalError()
        }
    }

    extension UITabBar {
        @available(*, unavailable, message: "createRxDelegateProxy is now unavailable, check DelegateProxyFactory")
        public func createRxDelegateProxy() -> RxTabBarDelegateProxy {
            fatalError()
        }
    }

    extension UITabBarController {
        @available(*, unavailable, message: "createRxDelegateProxy is now unavailable, check DelegateProxyFactory")
        public func createRxDelegateProxy() -> RxTabBarControllerDelegateProxy {
            fatalError()
        }
    }

    extension UISearchBar {
        @available(*, unavailable, message: "createRxDelegateProxy is now unavailable, check DelegateProxyFactory")
        public func createRxDelegateProxy() -> RxSearchBarDelegateProxy {
            fatalError()
        }
    }

#endif

#if os(iOS)
    extension UISearchController {
        @available(*, unavailable, message: "createRxDelegateProxy is now unavailable, check DelegateProxyFactory")
        public func createRxDelegateProxy() -> RxSearchControllerDelegateProxy {
            fatalError()
        }
    }

    extension UIPickerView {
        @available(*, unavailable, message: "createRxDelegateProxy is now unavailable, check DelegateProxyFactory")
        public func createRxDelegateProxy() -> RxPickerViewDelegateProxy {
            fatalError()
        }

        @available(*, unavailable, message: "createRxDataSourceProxy is now unavailable, check DelegateProxyFactory")
        public func createRxDataSourceProxy() -> RxPickerViewDataSourceProxy {
            fatalError()
        }
    }
    extension UIWebView {
        @available(*, unavailable, message: "createRxDelegateProxy is now unavailable, check DelegateProxyFactory")
        public func createRxDelegateProxy() -> RxWebViewDelegateProxy {
            fatalError()
        }
    }
#endif

#if os(macOS)
    import Cocoa

    extension NSTextField {
        @available(*, unavailable, message: "createRxDelegateProxy is now unavailable, check DelegateProxyFactory")
        public func createRxDelegateProxy() -> RxTextFieldDelegateProxy {
            fatalError()
        }
    }
#endif

/**
 This method can be used in unit tests to ensure that driver is using mock schedulers instead of
 main schedulers.

 **This shouldn't be used in normal release builds.**
 */
@available(*, deprecated, renamed: "SharingScheduler.mock(scheduler:action:)")
public func driveOnScheduler(_ scheduler: SchedulerType, action: () -> ()) {
    SharingScheduler.mock(scheduler: scheduler, action: action)
}

extension Variable {
    /// Converts `Variable` to `SharedSequence` unit.
    ///
    /// - returns: Observable sequence.
    @available(*, deprecated, renamed: "asDriver()")
    public func asSharedSequence<SharingStrategy: SharingStrategyProtocol>(strategy: SharingStrategy.Type = SharingStrategy.self) -> SharedSequence<SharingStrategy, E> {
        let source = self.asObservable()
            .observeOn(SharingStrategy.scheduler)
        return SharedSequence(source)
    }
}

#if !os(Linux)

extension DelegateProxy {
    @available(*, unavailable, renamed: "assignedProxy(for:)")
    public static func assignedProxyFor(_ object: ParentObject) -> Delegate? {
        fatalError()
    }
    
    @available(*, unavailable, renamed: "currentDelegate(for:)")
    public static func currentDelegateFor(_ object: ParentObject) -> Delegate? {
        fatalError()
    }
}

#endif

/**
Observer that enforces interface binding rules:
 * can't bind errors (in debug builds binding of errors causes `fatalError` in release builds errors are being logged)
 * ensures binding is performed on main thread
 
`UIBindingObserver` doesn't retain target interface and in case owned interface element is released, element isn't bound.
 
 In case event binding is attempted from non main dispatch queue, event binding will be dispatched async to main dispatch
 queue.
*/
@available(*, deprecated, renamed: "Binder")
public final class UIBindingObserver<UIElementType, Value> : ObserverType where UIElementType: AnyObject {
    public typealias E = Value

    weak var UIElement: UIElementType?

    let binding: (UIElementType, Value) -> Void

    /// Initializes `ViewBindingObserver` using
    @available(*, deprecated, renamed: "UIBinder.init(_:scheduler:binding:)")
    public init(UIElement: UIElementType, binding: @escaping (UIElementType, Value) -> Void) {
        self.UIElement = UIElement
        self.binding = binding
    }

    /// Binds next element to owner view as described in `binding`.
    public func on(_ event: Event<Value>) {
        if !DispatchQueue.isMain {
            DispatchQueue.main.async {
                self.on(event)
            }
            return
        }

        switch event {
        case .next(let element):
            if let view = self.UIElement {
                binding(view, element)
            }
        case .error(let error):
            bindingError(error)
        case .completed:
            break
        }
    }

    /// Erases type of observer.
    ///
    /// - returns: type erased observer.
    public func asObserver() -> AnyObserver<Value> {
        return AnyObserver(eventHandler: on)
    }
}


#if os(iOS)
    extension Reactive where Base: UIRefreshControl {

        /// Bindable sink for `beginRefreshing()`, `endRefreshing()` methods.
        @available(*, deprecated, renamed: "isRefreshing")
        public var refreshing: Binder<Bool> {
            return self.isRefreshing
        }
    }
#endif

#if os(iOS) || os(tvOS)
extension Reactive where Base: UIImageView {

    /// Bindable sink for `image` property.
    /// - parameter transitionType: Optional transition type while setting the image (kCATransitionFade, kCATransitionMoveIn, ...)
    @available(*, deprecated, renamed: "image")
    public func image(transitionType: String? = nil) -> Binder<UIImage?> {
        return Binder(base) { imageView, image in
            if let transitionType = transitionType {
                if image != nil {
                    let transition = CATransition()
                    transition.duration = 0.25
<<<<<<< HEAD
                    transition.timingFunction = CAMediaTimingFunction(name: kCAMediaTimingFunctionEaseInEaseOut)
                    transition.type = transitionType
=======
                    #if swift(>=4.2)
                        transition.timingFunction = CAMediaTimingFunction(name: .easeInEaseOut)
                        transition.type = CATransitionType(rawValue: transitionType)
                    #else
                        transition.timingFunction = CAMediaTimingFunction(name: kCAMediaTimingFunctionEaseInEaseOut)
                        transition.type = transitionType
                    #endif
>>>>>>> 1f14315a
                    imageView.layer.add(transition, forKey: kCATransition)
                }
            }
            else {
                imageView.layer.removeAllAnimations()
            }
            imageView.image = image
        }
    }
}
<<<<<<< HEAD
=======
    
extension Reactive where Base: UISegmentedControl {
    @available(*, deprecated, renamed: "enabledForSegment(at:)")
    public func enabled(forSegmentAt segmentAt: Int) -> Binder<Bool> {
        return enabledForSegment(at: segmentAt)
    }
}
>>>>>>> 1f14315a
#endif

#if os(macOS)

    extension Reactive where Base: NSImageView {

        /// Bindable sink for `image` property.
        ///
        /// - parameter transitionType: Optional transition type while setting the image (kCATransitionFade, kCATransitionMoveIn, ...)
        @available(*, deprecated, renamed: "image")
        public func image(transitionType: String? = nil) -> Binder<NSImage?> {
            return Binder(self.base) { control, value in
                if let transitionType = transitionType {
                    if value != nil {
                        let transition = CATransition()
                        transition.duration = 0.25
<<<<<<< HEAD
                        transition.timingFunction = CAMediaTimingFunction(name: kCAMediaTimingFunctionEaseInEaseOut)
                        transition.type = transitionType
=======
#if swift(>=4.2)
                        transition.timingFunction = CAMediaTimingFunction(name: CAMediaTimingFunctionName.easeInEaseOut)
                        transition.type = CATransitionType(rawValue: transitionType)
#else
                        transition.timingFunction = CAMediaTimingFunction(name: kCAMediaTimingFunctionEaseInEaseOut)
                        transition.type = transitionType
#endif
>>>>>>> 1f14315a
                        control.layer?.add(transition, forKey: kCATransition)
                    }
                }
                else {
                    control.layer?.removeAllAnimations()
                }
                control.image = value
            }
        }
    }
#endif

<<<<<<< HEAD
#if !RX_NO_MODULE
    import RxSwift
#endif
=======
import RxSwift
>>>>>>> 1f14315a

extension Variable {
    /// Converts `Variable` to `Driver` trait.
    ///
    /// - returns: Driving observable sequence.
    public func asDriver() -> Driver<E> {
        let source = self.asObservable()
            .observeOn(DriverSharingStrategy.scheduler)
        return Driver(source)
    }
}


private let errorMessage = "`drive*` family of methods can be only called from `MainThread`.\n" +
"This is required to ensure that the last replayed `Driver` element is delivered on `MainThread`.\n"

extension SharedSequenceConvertibleType where SharingStrategy == DriverSharingStrategy {
    /**
     Creates new subscription and sends elements to variable.
     This method can be only called from `MainThread`.

     - parameter variable: Target variable for sequence elements.
     - returns: Disposable object that can be used to unsubscribe the observer from the variable.
     */
    public func drive(_ variable: Variable<E>) -> Disposable {
        MainScheduler.ensureExecutingOnScheduler(errorMessage: errorMessage)
        return drive(onNext: { e in
            variable.value = e
        })
    }

    /**
     Creates new subscription and sends elements to variable.
     This method can be only called from `MainThread`.

     - parameter variable: Target variable for sequence elements.
     - returns: Disposable object that can be used to unsubscribe the observer from the variable.
     */
    public func drive(_ variable: Variable<E?>) -> Disposable {
        MainScheduler.ensureExecutingOnScheduler(errorMessage: errorMessage)
        return drive(onNext: { e in
            variable.value = e
        })
    }
}

<<<<<<< HEAD
extension ObservableConvertibleType {
    /**
     Converts anything convertible to `Observable` to `SharedSequence` unit.

     - parameter onErrorJustReturn: Element to return in case of error and after that complete the sequence.
     - returns: Driving observable sequence.
     */
    @available(*, deprecated, message: "Please use conversion methods to some SharedSequence specialization.")
    public func asSharedSequence<S>(sharingStrategy: S.Type = S.self, onErrorJustReturn: E) -> SharedSequence<S, E> {
        let source = self
            .asObservable()
            .observeOn(S.scheduler)
            .catchErrorJustReturn(onErrorJustReturn)
        return SharedSequence(source)
    }

    /**
     Converts anything convertible to `Observable` to `SharedSequence` unit.

     - parameter onErrorDriveWith: SharedSequence that provides elements of the sequence in case of error.
     - returns: Driving observable sequence.
     */
    @available(*, deprecated, message: "Please use conversion methods to some SharedSequence specialization.")
    public func asSharedSequence<S>(sharingStrategy: S.Type = S.self, onErrorDriveWith: SharedSequence<S, E>) -> SharedSequence<S, E> {
        let source = self
            .asObservable()
            .observeOn(S.scheduler)
            .catchError { _ in
                onErrorDriveWith.asObservable()
        }
        return SharedSequence(source)
    }

    /**
     Converts anything convertible to `Observable` to `SharedSequence` unit.

     - parameter onErrorRecover: Calculates driver that continues to drive the sequence in case of error.
     - returns: Driving observable sequence.
     */
    @available(*, deprecated, message: "Please use conversion methods to some SharedSequence specialization.")
    public func asSharedSequence<S>(sharingStrategy: S.Type = S.self, onErrorRecover: @escaping (_ error: Swift.Error) -> SharedSequence<S, E>) -> SharedSequence<S, E> {
        let source = self
            .asObservable()
            .observeOn(S.scheduler)
            .catchError { error in
                onErrorRecover(error).asObservable()
        }
        return SharedSequence(source)
=======
extension ObservableType {
    /**
     Creates new subscription and sends elements to variable.

     In case error occurs in debug mode, `fatalError` will be raised.
     In case error occurs in release mode, `error` will be logged.

     - parameter to: Target variable for sequence elements.
     - returns: Disposable object that can be used to unsubscribe the observer.
     */
    public func bind(to variable: Variable<E>) -> Disposable {
        return subscribe { e in
            switch e {
            case let .next(element):
                variable.value = element
            case let .error(error):
                let error = "Binding error to variable: \(error)"
                #if DEBUG
                    rxFatalError(error)
                #else
                    print(error)
                #endif
            case .completed:
                break
            }
        }
    }

    /**
     Creates new subscription and sends elements to variable.

     In case error occurs in debug mode, `fatalError` will be raised.
     In case error occurs in release mode, `error` will be logged.

     - parameter to: Target variable for sequence elements.
     - returns: Disposable object that can be used to unsubscribe the observer.
     */
    public func bind(to variable: Variable<E?>) -> Disposable {
        return self.map { $0 as E? }.bind(to: variable)
>>>>>>> 1f14315a
    }
}

<|MERGE_RESOLUTION|>--- conflicted
+++ resolved
@@ -7,8 +7,6 @@
 //
 
 import RxSwift
-import Dispatch
-
 import Dispatch
 
 extension ObservableType {
@@ -357,10 +355,6 @@
                 if image != nil {
                     let transition = CATransition()
                     transition.duration = 0.25
-<<<<<<< HEAD
-                    transition.timingFunction = CAMediaTimingFunction(name: kCAMediaTimingFunctionEaseInEaseOut)
-                    transition.type = transitionType
-=======
                     #if swift(>=4.2)
                         transition.timingFunction = CAMediaTimingFunction(name: .easeInEaseOut)
                         transition.type = CATransitionType(rawValue: transitionType)
@@ -368,7 +362,6 @@
                         transition.timingFunction = CAMediaTimingFunction(name: kCAMediaTimingFunctionEaseInEaseOut)
                         transition.type = transitionType
                     #endif
->>>>>>> 1f14315a
                     imageView.layer.add(transition, forKey: kCATransition)
                 }
             }
@@ -379,8 +372,6 @@
         }
     }
 }
-<<<<<<< HEAD
-=======
     
 extension Reactive where Base: UISegmentedControl {
     @available(*, deprecated, renamed: "enabledForSegment(at:)")
@@ -388,7 +379,6 @@
         return enabledForSegment(at: segmentAt)
     }
 }
->>>>>>> 1f14315a
 #endif
 
 #if os(macOS)
@@ -405,10 +395,6 @@
                     if value != nil {
                         let transition = CATransition()
                         transition.duration = 0.25
-<<<<<<< HEAD
-                        transition.timingFunction = CAMediaTimingFunction(name: kCAMediaTimingFunctionEaseInEaseOut)
-                        transition.type = transitionType
-=======
 #if swift(>=4.2)
                         transition.timingFunction = CAMediaTimingFunction(name: CAMediaTimingFunctionName.easeInEaseOut)
                         transition.type = CATransitionType(rawValue: transitionType)
@@ -416,7 +402,6 @@
                         transition.timingFunction = CAMediaTimingFunction(name: kCAMediaTimingFunctionEaseInEaseOut)
                         transition.type = transitionType
 #endif
->>>>>>> 1f14315a
                         control.layer?.add(transition, forKey: kCATransition)
                     }
                 }
@@ -429,13 +414,7 @@
     }
 #endif
 
-<<<<<<< HEAD
-#if !RX_NO_MODULE
-    import RxSwift
-#endif
-=======
 import RxSwift
->>>>>>> 1f14315a
 
 extension Variable {
     /// Converts `Variable` to `Driver` trait.
@@ -482,56 +461,6 @@
     }
 }
 
-<<<<<<< HEAD
-extension ObservableConvertibleType {
-    /**
-     Converts anything convertible to `Observable` to `SharedSequence` unit.
-
-     - parameter onErrorJustReturn: Element to return in case of error and after that complete the sequence.
-     - returns: Driving observable sequence.
-     */
-    @available(*, deprecated, message: "Please use conversion methods to some SharedSequence specialization.")
-    public func asSharedSequence<S>(sharingStrategy: S.Type = S.self, onErrorJustReturn: E) -> SharedSequence<S, E> {
-        let source = self
-            .asObservable()
-            .observeOn(S.scheduler)
-            .catchErrorJustReturn(onErrorJustReturn)
-        return SharedSequence(source)
-    }
-
-    /**
-     Converts anything convertible to `Observable` to `SharedSequence` unit.
-
-     - parameter onErrorDriveWith: SharedSequence that provides elements of the sequence in case of error.
-     - returns: Driving observable sequence.
-     */
-    @available(*, deprecated, message: "Please use conversion methods to some SharedSequence specialization.")
-    public func asSharedSequence<S>(sharingStrategy: S.Type = S.self, onErrorDriveWith: SharedSequence<S, E>) -> SharedSequence<S, E> {
-        let source = self
-            .asObservable()
-            .observeOn(S.scheduler)
-            .catchError { _ in
-                onErrorDriveWith.asObservable()
-        }
-        return SharedSequence(source)
-    }
-
-    /**
-     Converts anything convertible to `Observable` to `SharedSequence` unit.
-
-     - parameter onErrorRecover: Calculates driver that continues to drive the sequence in case of error.
-     - returns: Driving observable sequence.
-     */
-    @available(*, deprecated, message: "Please use conversion methods to some SharedSequence specialization.")
-    public func asSharedSequence<S>(sharingStrategy: S.Type = S.self, onErrorRecover: @escaping (_ error: Swift.Error) -> SharedSequence<S, E>) -> SharedSequence<S, E> {
-        let source = self
-            .asObservable()
-            .observeOn(S.scheduler)
-            .catchError { error in
-                onErrorRecover(error).asObservable()
-        }
-        return SharedSequence(source)
-=======
 extension ObservableType {
     /**
      Creates new subscription and sends elements to variable.
@@ -571,7 +500,6 @@
      */
     public func bind(to variable: Variable<E?>) -> Disposable {
         return self.map { $0 as E? }.bind(to: variable)
->>>>>>> 1f14315a
-    }
-}
-
+    }
+}
+
