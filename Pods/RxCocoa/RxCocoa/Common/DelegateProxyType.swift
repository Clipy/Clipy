//
//  DelegateProxyType.swift
//  RxCocoa
//
//  Created by Krunoslav Zaher on 6/15/15.
//  Copyright © 2015 Krunoslav Zaher. All rights reserved.
//

#if !os(Linux)

    import func Foundation.objc_getAssociatedObject
    import func Foundation.objc_setAssociatedObject

<<<<<<< HEAD
    #if !RX_NO_MODULE
        import RxSwift
    #endif
=======
    import RxSwift
>>>>>>> 1f14315a

/**
`DelegateProxyType` protocol enables using both normal delegates and Rx observable sequences with
views that can have only one delegate/datasource registered.

`Proxies` store information about observers, subscriptions and delegates
for specific views.

Type implementing `DelegateProxyType` should never be initialized directly.

To fetch initialized instance of type implementing `DelegateProxyType`, `proxy` method
should be used.

This is more or less how it works.



      +-------------------------------------------+
      |                                           |                           
      | UIView subclass (UIScrollView)            |                           
      |                                           |
      +-----------+-------------------------------+                           
                  |                                                           
                  | Delegate                                                  
                  |                                                           
                  |                                                           
      +-----------v-------------------------------+                           
      |                                           |                           
      | Delegate proxy : DelegateProxyType        +-----+---->  Observable<T1>
      |                , UIScrollViewDelegate     |     |
      +-----------+-------------------------------+     +---->  Observable<T2>
                  |                                     |                     
                  |                                     +---->  Observable<T3>
                  |                                     |                     
                  | forwards events                     |
                  | to custom delegate                  |
                  |                                     v                     
      +-----------v-------------------------------+                           
      |                                           |                           
      | Custom delegate (UIScrollViewDelegate)    |                           
      |                                           |
      +-------------------------------------------+                           


Since RxCocoa needs to automagically create those Proxys and because views that have delegates can be hierarchical

     UITableView : UIScrollView : UIView

.. and corresponding delegates are also hierarchical

     UITableViewDelegate : UIScrollViewDelegate : NSObject

... this mechanism can be extended by using the following snippet in `registerKnownImplementations` or in some other
     part of your app that executes before using `rx.*` (e.g. appDidFinishLaunching).

    RxScrollViewDelegateProxy.register { RxTableViewDelegateProxy(parentObject: $0) }

*/
public protocol DelegateProxyType: class {
    associatedtype ParentObject: AnyObject
<<<<<<< HEAD
    associatedtype Delegate: AnyObject
=======
    associatedtype Delegate
>>>>>>> 1f14315a
    
    /// It is require that enumerate call `register` of the extended DelegateProxy subclasses here.
    static func registerKnownImplementations()

    /// Unique identifier for delegate
    static var identifier: UnsafeRawPointer { get }

    /// Returns designated delegate property for object.
    ///
    /// Objects can have multiple delegate properties.
    ///
    /// Each delegate property needs to have it's own type implementing `DelegateProxyType`.
    ///
    /// It's abstract method.
    ///
    /// - parameter object: Object that has delegate property.
    /// - returns: Value of delegate property.
    static func currentDelegate(for object: ParentObject) -> Delegate?

    /// Sets designated delegate property for object.
    ///
    /// Objects can have multiple delegate properties.
    ///
    /// Each delegate property needs to have it's own type implementing `DelegateProxyType`.
    ///
    /// It's abstract method.
    ///
    /// - parameter toObject: Object that has delegate property.
    /// - parameter delegate: Delegate value.
    static func setCurrentDelegate(_ delegate: Delegate?, to object: ParentObject)

    /// Returns reference of normal delegate that receives all forwarded messages
    /// through `self`.
    ///
    /// - returns: Value of reference if set or nil.
    func forwardToDelegate() -> Delegate?

    /// Sets reference of normal delegate that receives all forwarded messages
    /// through `self`.
    ///
    /// - parameter forwardToDelegate: Reference of delegate that receives all messages through `self`.
    /// - parameter retainDelegate: Should `self` retain `forwardToDelegate`.
    func setForwardToDelegate(_ forwardToDelegate: Delegate?, retainDelegate: Bool)
<<<<<<< HEAD
}

// default implementations
extension DelegateProxyType {
    /// Unique identifier for delegate
    public static var identifier: UnsafeRawPointer {
        let delegateIdentifier = ObjectIdentifier(Delegate.self)
        let integerIdentifier = Int(bitPattern: delegateIdentifier)
        return UnsafeRawPointer(bitPattern: integerIdentifier)!
=======
}

// default implementations
extension DelegateProxyType {
    /// Unique identifier for delegate
    public static var identifier: UnsafeRawPointer {
        let delegateIdentifier = ObjectIdentifier(Delegate.self)
        let integerIdentifier = Int(bitPattern: delegateIdentifier)
        return UnsafeRawPointer(bitPattern: integerIdentifier)!
    }
}

// workaround of Delegate: class
extension DelegateProxyType {
    static func _currentDelegate(for object: ParentObject) -> AnyObject? {
        return currentDelegate(for: object).map { $0 as AnyObject }
    }
    
    static func _setCurrentDelegate(_ delegate: AnyObject?, to object: ParentObject) {
        return setCurrentDelegate(castOptionalOrFatalError(delegate), to: object)
    }
    
    func _forwardToDelegate() -> AnyObject? {
        return forwardToDelegate().map { $0 as AnyObject }
    }
    
    func _setForwardToDelegate(_ forwardToDelegate: AnyObject?, retainDelegate: Bool) {
        return setForwardToDelegate(castOptionalOrFatalError(forwardToDelegate), retainDelegate: retainDelegate)
>>>>>>> 1f14315a
    }
}

extension DelegateProxyType {

    /// Store DelegateProxy subclass to factory.
    /// When make 'Rx*DelegateProxy' subclass, call 'Rx*DelegateProxySubclass.register(for:_)' 1 time, or use it in DelegateProxyFactory
    /// 'Rx*DelegateProxy' can have one subclass implementation per concrete ParentObject type.
    /// Should call it from concrete DelegateProxy type, not generic.
    public static func register<Parent>(make: @escaping (Parent) -> Self) {
        self.factory.extend(make: make)
    }

    /// Creates new proxy for target object.
    /// Should not call this function directory, use 'DelegateProxy.proxy(for:)'
    public static func createProxy(for object: AnyObject) -> Self {
        return castOrFatalError(factory.createProxy(for: object))
    }

    /// Returns existing proxy for object or installs new instance of delegate proxy.
    ///
    /// - parameter object: Target object on which to install delegate proxy.
    /// - returns: Installed instance of delegate proxy.
    ///
    ///
    ///     extension Reactive where Base: UISearchBar {
    ///
    ///         public var delegate: DelegateProxy<UISearchBar, UISearchBarDelegate> {
    ///            return RxSearchBarDelegateProxy.proxy(for: base)
    ///         }
    ///
    ///         public var text: ControlProperty<String> {
    ///             let source: Observable<String> = self.delegate.observe(#selector(UISearchBarDelegate.searchBar(_:textDidChange:)))
    ///             ...
    ///         }
    ///     }
    public static func proxy(for object: ParentObject) -> Self {
        MainScheduler.ensureExecutingOnScheduler()

        let maybeProxy = self.assignedProxy(for: object)

<<<<<<< HEAD
        // Type is ideally be `(Self & Delegate)`, but Swift 3.0 doesn't support it.
        let proxy: Delegate
=======
        let proxy: AnyObject
>>>>>>> 1f14315a
        if let existingProxy = maybeProxy {
            proxy = existingProxy
        }
        else {
            proxy = castOrFatalError(self.createProxy(for: object))
            self.assignProxy(proxy, toObject: object)
            assert(self.assignedProxy(for: object) === proxy)
        }
<<<<<<< HEAD
        let currentDelegate = self.currentDelegate(for: object)
        let delegateProxy: Self = castOrFatalError(proxy)

        if currentDelegate !== delegateProxy {
            delegateProxy.setForwardToDelegate(currentDelegate, retainDelegate: false)
            assert(delegateProxy.forwardToDelegate() === currentDelegate)
            self.setCurrentDelegate(proxy, to: object)
            assert(self.currentDelegate(for: object) === proxy)
            assert(delegateProxy.forwardToDelegate() === currentDelegate)
=======
        let currentDelegate = self._currentDelegate(for: object)
        let delegateProxy: Self = castOrFatalError(proxy)

        if currentDelegate !== delegateProxy {
            delegateProxy._setForwardToDelegate(currentDelegate, retainDelegate: false)
            assert(delegateProxy._forwardToDelegate() === currentDelegate)
            self._setCurrentDelegate(proxy, to: object)
            assert(self._currentDelegate(for: object) === proxy)
            assert(delegateProxy._forwardToDelegate() === currentDelegate)
>>>>>>> 1f14315a
        }

        return delegateProxy
    }

    /// Sets forward delegate for `DelegateProxyType` associated with a specific object and return disposable that can be used to unset the forward to delegate.
    /// Using this method will also make sure that potential original object cached selectors are cleared and will report any accidental forward delegate mutations.
    ///
    /// - parameter forwardDelegate: Delegate object to set.
    /// - parameter retainDelegate: Retain `forwardDelegate` while it's being set.
    /// - parameter onProxyForObject: Object that has `delegate` property.
    /// - returns: Disposable object that can be used to clear forward delegate.
    public static func installForwardDelegate(_ forwardDelegate: Delegate, retainDelegate: Bool, onProxyForObject object: ParentObject) -> Disposable {
<<<<<<< HEAD
        weak var weakForwardDelegate: AnyObject? = forwardDelegate
        let proxy = self.proxy(for: object)

        assert(proxy.forwardToDelegate() === nil, "This is a feature to warn you that there is already a delegate (or data source) set somewhere previously. The action you are trying to perform will clear that delegate (data source) and that means that some of your features that depend on that delegate (data source) being set will likely stop working.\n" +
=======
        weak var weakForwardDelegate: AnyObject? = forwardDelegate as AnyObject
        let proxy = self.proxy(for: object)

        assert(proxy._forwardToDelegate() === nil, "This is a feature to warn you that there is already a delegate (or data source) set somewhere previously. The action you are trying to perform will clear that delegate (data source) and that means that some of your features that depend on that delegate (data source) being set will likely stop working.\n" +
>>>>>>> 1f14315a
            "If you are ok with this, try to set delegate (data source) to `nil` in front of this operation.\n" +
            " This is the source object value: \(object)\n" +
            " This this the original delegate (data source) value: \(proxy.forwardToDelegate()!)\n" +
            "Hint: Maybe delegate was already set in xib or storyboard and now it's being overwritten in code.\n")

        proxy.setForwardToDelegate(forwardDelegate, retainDelegate: retainDelegate)

        return Disposables.create {
            MainScheduler.ensureExecutingOnScheduler()

            let delegate: AnyObject? = weakForwardDelegate

<<<<<<< HEAD
            assert(delegate == nil || proxy.forwardToDelegate() === delegate, "Delegate was changed from time it was first set. Current \(String(describing: proxy.forwardToDelegate())), and it should have been \(proxy)")
=======
            assert(delegate == nil || proxy._forwardToDelegate() === delegate, "Delegate was changed from time it was first set. Current \(String(describing: proxy.forwardToDelegate())), and it should have been \(proxy)")
>>>>>>> 1f14315a

            proxy.setForwardToDelegate(nil, retainDelegate: retainDelegate)
        }
    }
}


// fileprivate extensions
<<<<<<< HEAD
extension DelegateProxyType
{
=======
extension DelegateProxyType {
>>>>>>> 1f14315a
    fileprivate static var factory: DelegateProxyFactory {
        return DelegateProxyFactory.sharedFactory(for: self)
    }

<<<<<<< HEAD

    fileprivate static func assignedProxy(for object: ParentObject) -> Delegate? {
        let maybeDelegate = objc_getAssociatedObject(object, self.identifier)
        return castOptionalOrFatalError(maybeDelegate.map { $0 as AnyObject })
    }

    fileprivate static func assignProxy(_ proxy: Delegate, toObject object: ParentObject) {
=======
    fileprivate static func assignedProxy(for object: ParentObject) -> AnyObject? {
        let maybeDelegate = objc_getAssociatedObject(object, self.identifier)
        return castOptionalOrFatalError(maybeDelegate)
    }

    fileprivate static func assignProxy(_ proxy: AnyObject, toObject object: ParentObject) {
>>>>>>> 1f14315a
        objc_setAssociatedObject(object, self.identifier, proxy, .OBJC_ASSOCIATION_RETAIN)
    }
}

/// Describes an object that has a delegate.
public protocol HasDelegate: AnyObject {
    /// Delegate type
<<<<<<< HEAD
    associatedtype Delegate: AnyObject
=======
    associatedtype Delegate
>>>>>>> 1f14315a

    /// Delegate
    var delegate: Delegate? { get set }
}

extension DelegateProxyType where ParentObject: HasDelegate, Self.Delegate == ParentObject.Delegate {
    public static func currentDelegate(for object: ParentObject) -> Delegate? {
        return object.delegate
    }

    public static func setCurrentDelegate(_ delegate: Delegate?, to object: ParentObject) {
        object.delegate = delegate
    }
}

/// Describes an object that has a data source.
public protocol HasDataSource: AnyObject {
    /// Data source type
<<<<<<< HEAD
    associatedtype DataSource: AnyObject
=======
    associatedtype DataSource
>>>>>>> 1f14315a

    /// Data source
    var dataSource: DataSource? { get set }
}

extension DelegateProxyType where ParentObject: HasDataSource, Self.Delegate == ParentObject.DataSource {
    public static func currentDelegate(for object: ParentObject) -> Delegate? {
        return object.dataSource
    }

    public static func setCurrentDelegate(_ delegate: Delegate?, to object: ParentObject) {
        object.dataSource = delegate
    }
}

<<<<<<< HEAD
=======
/// Describes an object that has a prefetch data source.
@available(iOS 10.0, tvOS 10.0, *)
public protocol HasPrefetchDataSource: AnyObject {
    /// Prefetch data source type
    associatedtype PrefetchDataSource

    /// Prefetch data source
    var prefetchDataSource: PrefetchDataSource? { get set }
}

@available(iOS 10.0, tvOS 10.0, *)
extension DelegateProxyType where ParentObject: HasPrefetchDataSource, Self.Delegate == ParentObject.PrefetchDataSource {
    public static func currentDelegate(for object: ParentObject) -> Delegate? {
        return object.prefetchDataSource
    }

    public static func setCurrentDelegate(_ delegate: Delegate?, to object: ParentObject) {
        object.prefetchDataSource = delegate
    }
}

>>>>>>> 1f14315a
    #if os(iOS) || os(tvOS)
        import UIKit

        extension ObservableType {
            func subscribeProxyDataSource<DelegateProxy: DelegateProxyType>(ofObject object: DelegateProxy.ParentObject, dataSource: DelegateProxy.Delegate, retainDataSource: Bool, binding: @escaping (DelegateProxy, Event<E>) -> Void)
                -> Disposable
<<<<<<< HEAD
                where DelegateProxy.ParentObject: UIView {
=======
                where DelegateProxy.ParentObject: UIView
                , DelegateProxy.Delegate: AnyObject {
>>>>>>> 1f14315a
                let proxy = DelegateProxy.proxy(for: object)
                let unregisterDelegate = DelegateProxy.installForwardDelegate(dataSource, retainDelegate: retainDataSource, onProxyForObject: object)
                // this is needed to flush any delayed old state (https://github.com/RxSwiftCommunity/RxDataSources/pull/75)
                object.layoutIfNeeded()

                let subscription = self.asObservable()
                    .observeOn(MainScheduler())
                    .catchError { error in
                        bindingError(error)
                        return Observable.empty()
                    }
                    // source can never end, otherwise it would release the subscriber, and deallocate the data source
                    .concat(Observable.never())
                    .takeUntil(object.rx.deallocated)
                    .subscribe { [weak object] (event: Event<E>) in

                        if let object = object {
                            assert(proxy === DelegateProxy.currentDelegate(for: object), "Proxy changed from the time it was first set.\nOriginal: \(proxy)\nExisting: \(String(describing: DelegateProxy.currentDelegate(for: object)))")
                        }
                        
                        binding(proxy, event)
                        
                        switch event {
                        case .error(let error):
                            bindingError(error)
                            unregisterDelegate.dispose()
                        case .completed:
                            unregisterDelegate.dispose()
                        default:
                            break
                        }
                    }
                    
                return Disposables.create { [weak object] in
                    subscription.dispose()
                    object?.layoutIfNeeded()
                    unregisterDelegate.dispose()
                }
            }
        }

    #endif

    /**

     To add delegate proxy subclasses call `DelegateProxySubclass.register()` in `registerKnownImplementations` or in some other
     part of your app that executes before using `rx.*` (e.g. appDidFinishLaunching).

         class RxScrollViewDelegateProxy: DelegateProxy {
             public static func registerKnownImplementations() {
                 self.register { RxTableViewDelegateProxy(parentObject: $0) }
         }
         ...


     */
    private class DelegateProxyFactory {
        private static var _sharedFactories: [UnsafeRawPointer: DelegateProxyFactory] = [:]

        fileprivate static func sharedFactory<DelegateProxy: DelegateProxyType>(for proxyType: DelegateProxy.Type) -> DelegateProxyFactory {
            MainScheduler.ensureExecutingOnScheduler()
            let identifier = DelegateProxy.identifier
            if let factory = _sharedFactories[identifier] {
                return factory
            }
            let factory = DelegateProxyFactory(for: proxyType)
            _sharedFactories[identifier] = factory
            DelegateProxy.registerKnownImplementations()
            return factory
        }

        private var _factories: [ObjectIdentifier: ((AnyObject) -> AnyObject)]
        private var _delegateProxyType: Any.Type
        private var _identifier: UnsafeRawPointer

        private init<DelegateProxy: DelegateProxyType>(for proxyType: DelegateProxy.Type) {
            _factories = [:]
            _delegateProxyType = proxyType
            _identifier = proxyType.identifier
        }

<<<<<<< HEAD
        fileprivate func extend<DelegateProxy: DelegateProxyType, ParentObject>(make: @escaping (ParentObject) -> DelegateProxy)
           {
                MainScheduler.ensureExecutingOnScheduler()
                precondition(_identifier == DelegateProxy.identifier, "Delegate proxy has inconsistent identifier")
                precondition((DelegateProxy.self as? DelegateProxy.Delegate) != nil, "DelegateProxy subclass should be as a Delegate")
=======
        fileprivate func extend<DelegateProxy: DelegateProxyType, ParentObject>(make: @escaping (ParentObject) -> DelegateProxy) {
                MainScheduler.ensureExecutingOnScheduler()
                precondition(_identifier == DelegateProxy.identifier, "Delegate proxy has inconsistent identifier")
>>>>>>> 1f14315a
                guard _factories[ObjectIdentifier(ParentObject.self)] == nil else {
                    rxFatalError("The factory of \(ParentObject.self) is duplicated. DelegateProxy is not allowed of duplicated base object type.")
                }
                _factories[ObjectIdentifier(ParentObject.self)] = { make(castOrFatalError($0)) }
        }

        fileprivate func createProxy(for object: AnyObject) -> AnyObject {
            MainScheduler.ensureExecutingOnScheduler()
            var maybeMirror: Mirror? = Mirror(reflecting: object)
            while let mirror = maybeMirror {
                if let factory = _factories[ObjectIdentifier(mirror.subjectType)] {
                    return factory(object)
                }
                maybeMirror = mirror.superclassMirror
            }
            rxFatalError("DelegateProxy has no factory of \(object). Implement DelegateProxy subclass for \(object) first.")
        }
    }

#endif<|MERGE_RESOLUTION|>--- conflicted
+++ resolved
@@ -11,13 +11,7 @@
     import func Foundation.objc_getAssociatedObject
     import func Foundation.objc_setAssociatedObject
 
-<<<<<<< HEAD
-    #if !RX_NO_MODULE
-        import RxSwift
-    #endif
-=======
     import RxSwift
->>>>>>> 1f14315a
 
 /**
 `DelegateProxyType` protocol enables using both normal delegates and Rx observable sequences with
@@ -78,11 +72,7 @@
 */
 public protocol DelegateProxyType: class {
     associatedtype ParentObject: AnyObject
-<<<<<<< HEAD
-    associatedtype Delegate: AnyObject
-=======
     associatedtype Delegate
->>>>>>> 1f14315a
     
     /// It is require that enumerate call `register` of the extended DelegateProxy subclasses here.
     static func registerKnownImplementations()
@@ -126,7 +116,6 @@
     /// - parameter forwardToDelegate: Reference of delegate that receives all messages through `self`.
     /// - parameter retainDelegate: Should `self` retain `forwardToDelegate`.
     func setForwardToDelegate(_ forwardToDelegate: Delegate?, retainDelegate: Bool)
-<<<<<<< HEAD
 }
 
 // default implementations
@@ -136,16 +125,6 @@
         let delegateIdentifier = ObjectIdentifier(Delegate.self)
         let integerIdentifier = Int(bitPattern: delegateIdentifier)
         return UnsafeRawPointer(bitPattern: integerIdentifier)!
-=======
-}
-
-// default implementations
-extension DelegateProxyType {
-    /// Unique identifier for delegate
-    public static var identifier: UnsafeRawPointer {
-        let delegateIdentifier = ObjectIdentifier(Delegate.self)
-        let integerIdentifier = Int(bitPattern: delegateIdentifier)
-        return UnsafeRawPointer(bitPattern: integerIdentifier)!
     }
 }
 
@@ -165,7 +144,6 @@
     
     func _setForwardToDelegate(_ forwardToDelegate: AnyObject?, retainDelegate: Bool) {
         return setForwardToDelegate(castOptionalOrFatalError(forwardToDelegate), retainDelegate: retainDelegate)
->>>>>>> 1f14315a
     }
 }
 
@@ -207,12 +185,7 @@
 
         let maybeProxy = self.assignedProxy(for: object)
 
-<<<<<<< HEAD
-        // Type is ideally be `(Self & Delegate)`, but Swift 3.0 doesn't support it.
-        let proxy: Delegate
-=======
         let proxy: AnyObject
->>>>>>> 1f14315a
         if let existingProxy = maybeProxy {
             proxy = existingProxy
         }
@@ -221,17 +194,6 @@
             self.assignProxy(proxy, toObject: object)
             assert(self.assignedProxy(for: object) === proxy)
         }
-<<<<<<< HEAD
-        let currentDelegate = self.currentDelegate(for: object)
-        let delegateProxy: Self = castOrFatalError(proxy)
-
-        if currentDelegate !== delegateProxy {
-            delegateProxy.setForwardToDelegate(currentDelegate, retainDelegate: false)
-            assert(delegateProxy.forwardToDelegate() === currentDelegate)
-            self.setCurrentDelegate(proxy, to: object)
-            assert(self.currentDelegate(for: object) === proxy)
-            assert(delegateProxy.forwardToDelegate() === currentDelegate)
-=======
         let currentDelegate = self._currentDelegate(for: object)
         let delegateProxy: Self = castOrFatalError(proxy)
 
@@ -241,7 +203,6 @@
             self._setCurrentDelegate(proxy, to: object)
             assert(self._currentDelegate(for: object) === proxy)
             assert(delegateProxy._forwardToDelegate() === currentDelegate)
->>>>>>> 1f14315a
         }
 
         return delegateProxy
@@ -255,17 +216,10 @@
     /// - parameter onProxyForObject: Object that has `delegate` property.
     /// - returns: Disposable object that can be used to clear forward delegate.
     public static func installForwardDelegate(_ forwardDelegate: Delegate, retainDelegate: Bool, onProxyForObject object: ParentObject) -> Disposable {
-<<<<<<< HEAD
-        weak var weakForwardDelegate: AnyObject? = forwardDelegate
-        let proxy = self.proxy(for: object)
-
-        assert(proxy.forwardToDelegate() === nil, "This is a feature to warn you that there is already a delegate (or data source) set somewhere previously. The action you are trying to perform will clear that delegate (data source) and that means that some of your features that depend on that delegate (data source) being set will likely stop working.\n" +
-=======
         weak var weakForwardDelegate: AnyObject? = forwardDelegate as AnyObject
         let proxy = self.proxy(for: object)
 
         assert(proxy._forwardToDelegate() === nil, "This is a feature to warn you that there is already a delegate (or data source) set somewhere previously. The action you are trying to perform will clear that delegate (data source) and that means that some of your features that depend on that delegate (data source) being set will likely stop working.\n" +
->>>>>>> 1f14315a
             "If you are ok with this, try to set delegate (data source) to `nil` in front of this operation.\n" +
             " This is the source object value: \(object)\n" +
             " This this the original delegate (data source) value: \(proxy.forwardToDelegate()!)\n" +
@@ -278,11 +232,7 @@
 
             let delegate: AnyObject? = weakForwardDelegate
 
-<<<<<<< HEAD
-            assert(delegate == nil || proxy.forwardToDelegate() === delegate, "Delegate was changed from time it was first set. Current \(String(describing: proxy.forwardToDelegate())), and it should have been \(proxy)")
-=======
             assert(delegate == nil || proxy._forwardToDelegate() === delegate, "Delegate was changed from time it was first set. Current \(String(describing: proxy.forwardToDelegate())), and it should have been \(proxy)")
->>>>>>> 1f14315a
 
             proxy.setForwardToDelegate(nil, retainDelegate: retainDelegate)
         }
@@ -291,32 +241,17 @@
 
 
 // fileprivate extensions
-<<<<<<< HEAD
-extension DelegateProxyType
-{
-=======
 extension DelegateProxyType {
->>>>>>> 1f14315a
     fileprivate static var factory: DelegateProxyFactory {
         return DelegateProxyFactory.sharedFactory(for: self)
     }
 
-<<<<<<< HEAD
-
-    fileprivate static func assignedProxy(for object: ParentObject) -> Delegate? {
-        let maybeDelegate = objc_getAssociatedObject(object, self.identifier)
-        return castOptionalOrFatalError(maybeDelegate.map { $0 as AnyObject })
-    }
-
-    fileprivate static func assignProxy(_ proxy: Delegate, toObject object: ParentObject) {
-=======
     fileprivate static func assignedProxy(for object: ParentObject) -> AnyObject? {
         let maybeDelegate = objc_getAssociatedObject(object, self.identifier)
         return castOptionalOrFatalError(maybeDelegate)
     }
 
     fileprivate static func assignProxy(_ proxy: AnyObject, toObject object: ParentObject) {
->>>>>>> 1f14315a
         objc_setAssociatedObject(object, self.identifier, proxy, .OBJC_ASSOCIATION_RETAIN)
     }
 }
@@ -324,11 +259,7 @@
 /// Describes an object that has a delegate.
 public protocol HasDelegate: AnyObject {
     /// Delegate type
-<<<<<<< HEAD
-    associatedtype Delegate: AnyObject
-=======
     associatedtype Delegate
->>>>>>> 1f14315a
 
     /// Delegate
     var delegate: Delegate? { get set }
@@ -347,11 +278,7 @@
 /// Describes an object that has a data source.
 public protocol HasDataSource: AnyObject {
     /// Data source type
-<<<<<<< HEAD
-    associatedtype DataSource: AnyObject
-=======
     associatedtype DataSource
->>>>>>> 1f14315a
 
     /// Data source
     var dataSource: DataSource? { get set }
@@ -367,8 +294,6 @@
     }
 }
 
-<<<<<<< HEAD
-=======
 /// Describes an object that has a prefetch data source.
 @available(iOS 10.0, tvOS 10.0, *)
 public protocol HasPrefetchDataSource: AnyObject {
@@ -390,19 +315,14 @@
     }
 }
 
->>>>>>> 1f14315a
     #if os(iOS) || os(tvOS)
         import UIKit
 
         extension ObservableType {
             func subscribeProxyDataSource<DelegateProxy: DelegateProxyType>(ofObject object: DelegateProxy.ParentObject, dataSource: DelegateProxy.Delegate, retainDataSource: Bool, binding: @escaping (DelegateProxy, Event<E>) -> Void)
                 -> Disposable
-<<<<<<< HEAD
-                where DelegateProxy.ParentObject: UIView {
-=======
                 where DelegateProxy.ParentObject: UIView
                 , DelegateProxy.Delegate: AnyObject {
->>>>>>> 1f14315a
                 let proxy = DelegateProxy.proxy(for: object)
                 let unregisterDelegate = DelegateProxy.installForwardDelegate(dataSource, retainDelegate: retainDataSource, onProxyForObject: object)
                 // this is needed to flush any delayed old state (https://github.com/RxSwiftCommunity/RxDataSources/pull/75)
@@ -484,17 +404,9 @@
             _identifier = proxyType.identifier
         }
 
-<<<<<<< HEAD
-        fileprivate func extend<DelegateProxy: DelegateProxyType, ParentObject>(make: @escaping (ParentObject) -> DelegateProxy)
-           {
-                MainScheduler.ensureExecutingOnScheduler()
-                precondition(_identifier == DelegateProxy.identifier, "Delegate proxy has inconsistent identifier")
-                precondition((DelegateProxy.self as? DelegateProxy.Delegate) != nil, "DelegateProxy subclass should be as a Delegate")
-=======
         fileprivate func extend<DelegateProxy: DelegateProxyType, ParentObject>(make: @escaping (ParentObject) -> DelegateProxy) {
                 MainScheduler.ensureExecutingOnScheduler()
                 precondition(_identifier == DelegateProxy.identifier, "Delegate proxy has inconsistent identifier")
->>>>>>> 1f14315a
                 guard _factories[ObjectIdentifier(ParentObject.self)] == nil else {
                     rxFatalError("The factory of \(ParentObject.self) is duplicated. DelegateProxy is not allowed of duplicated base object type.")
                 }
