--- conflicted
+++ resolved
@@ -439,11 +439,7 @@
     }
 
     fileprivate extension KeyValueObservingOptions {
-<<<<<<< HEAD
-        fileprivate var nsOptions: NSKeyValueObservingOptions {
-=======
         var nsOptions: NSKeyValueObservingOptions {
->>>>>>> 1f14315a
             var result: UInt = 0
             if self.contains(.new) {
                 result |= NSKeyValueObservingOptions.new.rawValue
