--- conflicted
+++ resolved
@@ -6,13 +6,7 @@
 //  Copyright © 2015 Krunoslav Zaher. All rights reserved.
 //
 
-<<<<<<< HEAD
-#if !RX_NO_MODULE
-    import RxSwift
-#endif
-=======
 import RxSwift
->>>>>>> 1f14315a
 
 /// Protocol that enables extension of `ControlEvent`.
 public protocol ControlEventType : ObservableType {
