//
//  NSTextField+Rx.swift
//  RxCocoa
//
//  Created by Krunoslav Zaher on 5/17/15.
//  Copyright © 2015 Krunoslav Zaher. All rights reserved.
//

#if os(macOS)

import Cocoa
import RxSwift

/// Delegate proxy for `NSTextField`.
///
/// For more information take a look at `DelegateProxyType`.
open class RxTextFieldDelegateProxy
    : DelegateProxy<NSTextField, NSTextFieldDelegate>
    , DelegateProxyType 
    , NSTextFieldDelegate {

    /// Typed parent object.
    public weak private(set) var textField: NSTextField?

    /// Initializes `RxTextFieldDelegateProxy`
    ///
    /// - parameter textField: Parent object for delegate proxy.
    init(textField: NSTextField) {
        self.textField = textField
        super.init(parentObject: textField, delegateProxy: RxTextFieldDelegateProxy.self)
<<<<<<< HEAD
    }

    public static func registerKnownImplementations() {
        self.register { RxTextFieldDelegateProxy(textField: $0) }
    }

    fileprivate let textSubject = PublishSubject<String?>()

    // MARK: Delegate methods

    open override func controlTextDidChange(_ notification: Notification) {
=======
    }

    public static func registerKnownImplementations() {
        self.register { RxTextFieldDelegateProxy(textField: $0) }
    }

    fileprivate let textSubject = PublishSubject<String?>()

    // MARK: Delegate methods
#if swift(>=4.2)
    open func controlTextDidChange(_ notification: Notification) {
>>>>>>> 1f14315a
        let textField: NSTextField = castOrFatalError(notification.object)
        let nextValue = textField.stringValue
        self.textSubject.on(.next(nextValue))
        _forwardToDelegate?.controlTextDidChange?(notification)
    }
#else
    open override func controlTextDidChange(_ notification: Notification) {
        let textField: NSTextField = castOrFatalError(notification.object)
        let nextValue = textField.stringValue
        self.textSubject.on(.next(nextValue))
        _forwardToDelegate?.controlTextDidChange?(notification)
    }
#endif

    // MARK: Delegate proxy methods

    /// For more information take a look at `DelegateProxyType`.
    open class func currentDelegate(for object: ParentObject) -> NSTextFieldDelegate? {
        return object.delegate
    }

    /// For more information take a look at `DelegateProxyType`.
    open class func setCurrentDelegate(_ delegate: NSTextFieldDelegate?, to object: ParentObject) {
        object.delegate = delegate
    }
    
}

extension Reactive where Base: NSTextField {

    /// Reactive wrapper for `delegate`.
    ///
    /// For more information take a look at `DelegateProxyType` protocol documentation.
    public var delegate: DelegateProxy<NSTextField, NSTextFieldDelegate> {
        return RxTextFieldDelegateProxy.proxy(for: base)
    }
    
    /// Reactive wrapper for `text` property.
    public var text: ControlProperty<String?> {
        let delegate = RxTextFieldDelegateProxy.proxy(for: base)
        
        let source = Observable.deferred { [weak textField = self.base] in
            delegate.textSubject.startWith(textField?.stringValue)
        }.takeUntil(deallocated)

        let observer = Binder(base) { (control, value: String?) in
            control.stringValue = value ?? ""
        }

        return ControlProperty(values: source, valueSink: observer.asObserver())
    }
    
}

#endif<|MERGE_RESOLUTION|>--- conflicted
+++ resolved
@@ -28,19 +28,6 @@
     init(textField: NSTextField) {
         self.textField = textField
         super.init(parentObject: textField, delegateProxy: RxTextFieldDelegateProxy.self)
-<<<<<<< HEAD
-    }
-
-    public static func registerKnownImplementations() {
-        self.register { RxTextFieldDelegateProxy(textField: $0) }
-    }
-
-    fileprivate let textSubject = PublishSubject<String?>()
-
-    // MARK: Delegate methods
-
-    open override func controlTextDidChange(_ notification: Notification) {
-=======
     }
 
     public static func registerKnownImplementations() {
@@ -52,7 +39,6 @@
     // MARK: Delegate methods
 #if swift(>=4.2)
     open func controlTextDidChange(_ notification: Notification) {
->>>>>>> 1f14315a
         let textField: NSTextField = castOrFatalError(notification.object)
         let nextValue = textField.stringValue
         self.textSubject.on(.next(nextValue))
