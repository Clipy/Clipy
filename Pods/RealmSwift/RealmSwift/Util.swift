--- conflicted
+++ resolved
@@ -35,45 +35,12 @@
 /// replace them with the underlying value or NSNull.
 internal func unwrapOptionals(in varargs: [Any]) -> [Any] {
     return varargs.map { arg in
-<<<<<<< HEAD
-#if swift(>=3.1)
-=======
->>>>>>> 1f14315a
         if let someArg = arg as Any? {
             return someArg
         }
         return NSNull()
-<<<<<<< HEAD
-#else
-        if let optionalArg = arg as? RealmAnyOptionalUnboxingWorkaround {
-            return optionalArg.rlm_unwrappedValue()
-        } else {
-            return arg
-        }
-#endif
     }
 }
-
-// FIXME: Kill this when we drop Xcode 8.0 support.
-#if swift(>=3.1)
-#else
-private protocol RealmAnyOptionalUnboxingWorkaround {
-    func rlm_unwrappedValue() -> Any
-}
-
-extension Optional: RealmAnyOptionalUnboxingWorkaround {
-    func rlm_unwrappedValue() -> Any {
-        switch self {
-        case .none: return NSNull()
-        case let .some(underlying): return underlying
-        }
-    }
-}
-#endif
-=======
-    }
-}
->>>>>>> 1f14315a
 
 internal func notFoundToNil(index: UInt) -> Int? {
     if index == UInt(NSNotFound) {
@@ -119,13 +86,8 @@
 internal func dynamicBridgeCast<T>(fromObjectiveC x: Any) -> T {
     if T.self == DynamicObject.self {
         return unsafeBitCast(x as AnyObject, to: T.self)
-<<<<<<< HEAD
-    } else if let BridgeableType = T.self as? CustomObjectiveCBridgeable.Type {
-        return BridgeableType.bridging(objCValue: x) as! T
-=======
     } else if let bridgeableType = T.self as? CustomObjectiveCBridgeable.Type {
         return bridgeableType.bridging(objCValue: x) as! T
->>>>>>> 1f14315a
     } else {
         return x as! T
     }
