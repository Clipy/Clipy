////////////////////////////////////////////////////////////////////////////
//
// Copyright 2014 Realm Inc.
//
// Licensed under the Apache License, Version 2.0 (the "License");
// you may not use this file except in compliance with the License.
// You may obtain a copy of the License at
//
// http://www.apache.org/licenses/LICENSE-2.0
//
// Unless required by applicable law or agreed to in writing, software
// distributed under the License is distributed on an "AS IS" BASIS,
// WITHOUT WARRANTIES OR CONDITIONS OF ANY KIND, either express or implied.
// See the License for the specific language governing permissions and
// limitations under the License.
//
////////////////////////////////////////////////////////////////////////////

import Foundation
import Realm
import Realm.Private

/**
 `Object` is a class used to define Realm model objects.

 In Realm you define your model classes by subclassing `Object` and adding properties to be managed.
 You then instantiate and use your custom subclasses instead of using the `Object` class directly.

 ```swift
 class Dog: Object {
     @objc dynamic var name: String = ""
     @objc dynamic var adopted: Bool = false
     let siblings = List<Dog>()
 }
 ```

 ### Supported property types

 - `String`, `NSString`
 - `Int`
 - `Int8`, `Int16`, `Int32`, `Int64`
 - `Float`
 - `Double`
 - `Bool`
 - `Date`, `NSDate`
 - `Data`, `NSData`
 - `RealmOptional<Value>` for optional numeric properties
 - `Object` subclasses, to model many-to-one relationships
 - `List<Element>`, to model many-to-many relationships

 `String`, `NSString`, `Date`, `NSDate`, `Data`, `NSData` and `Object` subclass properties can be declared as optional.
 `Int`, `Int8`, `Int16`, `Int32`, `Int64`, `Float`, `Double`, `Bool`, and `List` properties cannot. To store an optional
 number, use `RealmOptional<Int>`, `RealmOptional<Float>`, `RealmOptional<Double>`, or `RealmOptional<Bool>` instead,
 which wraps an optional numeric value.

 All property types except for `List` and `RealmOptional` *must* be declared as `@objc dynamic var`. `List` and
 `RealmOptional` properties must be declared as non-dynamic `let` properties. Swift `lazy` properties are not allowed.

 Note that none of the restrictions listed above apply to properties that are configured to be ignored by Realm.

 ### Querying

 You can retrieve all objects of a given type from a Realm by calling the `objects(_:)` instance method.

 ### Relationships

 See our [Cocoa guide](http://realm.io/docs/cocoa) for more details.
 */
@objc(RealmSwiftObject)
open class Object: RLMObjectBase, ThreadConfined, RealmCollectionValue {
    /// :nodoc:
<<<<<<< HEAD
    // swiftlint:disable:next identifier_name
=======
>>>>>>> 1f14315a
    public static func _rlmArray() -> RLMArray<AnyObject> {
        return RLMArray(objectClassName: className())
    }

    // MARK: Initializers

    /**
     Creates an unmanaged instance of a Realm object.

     Call `add(_:)` on a `Realm` instance to add an unmanaged object into that Realm.

     - see: `Realm().add(_:)`
     */
    public override required init() {
        super.init()
    }

    /**
     Creates an unmanaged instance of a Realm object.

     The `value` argument is used to populate the object. It can be a key-value coding compliant object, an array or
     dictionary returned from the methods in `NSJSONSerialization`, or an `Array` containing one element for each
     managed property. An exception will be thrown if any required properties are not present and those properties were
     not defined with default values.

     When passing in an `Array` as the `value` argument, all properties must be present, valid and in the same order as
     the properties defined in the model.

     Call `add(_:)` on a `Realm` instance to add an unmanaged object into that Realm.

     - parameter value:  The value used to populate the object.
     */
    public init(value: Any) {
        super.init(value: value, schema: .partialPrivateShared())
    }


    // MARK: Properties

    /// The Realm which manages the object, or `nil` if the object is unmanaged.
    public var realm: Realm? {
        if let rlmReam = RLMObjectBaseRealm(self) {
            return Realm(rlmReam)
        }
        return nil
    }

    /// The object schema which lists the managed properties for the object.
    public var objectSchema: ObjectSchema {
        return ObjectSchema(RLMObjectBaseObjectSchema(self)!)
    }

    /// Indicates if the object can no longer be accessed because it is now invalid.
    ///
    /// An object can no longer be accessed if the object has been deleted from the Realm that manages it, or if
    /// `invalidate()` is called on that Realm.
    public override final var isInvalidated: Bool { return super.isInvalidated }

    /// A human-readable description of the object.
    open override var description: String { return super.description }

    /**
     WARNING: This is an internal helper method not intended for public use.
     It is not considered part of the public API.
     :nodoc:
     */
    public override final class func objectUtilClass(_ isSwift: Bool) -> AnyClass {
        return ObjectUtil.self
    }


    // MARK: Object Customization

    /**
     Override this method to specify the name of a property to be used as the primary key.

     Only properties of types `String` and `Int` can be designated as the primary key. Primary key properties enforce
     uniqueness for each value whenever the property is set, which incurs minor overhead. Indexes are created
     automatically for primary key properties.

     - returns: The name of the property designated as the primary key, or `nil` if the model has no primary key.
     */
    @objc open class func primaryKey() -> String? { return nil }

    /**
     Override this method to specify the names of properties to ignore. These properties will not be managed by
     the Realm that manages the object.

     - returns: An array of property names to ignore.
     */
    @objc open class func ignoredProperties() -> [String] { return [] }

    /**
     Returns an array of property names for properties which should be indexed.

     Only string, integer, boolean, `Date`, and `NSDate` properties are supported.

     - returns: An array of property names.
     */
    @objc open class func indexedProperties() -> [String] { return [] }

    // MARK: Key-Value Coding & Subscripting

    /// Returns or sets the value of the property with the given name.
    @objc open subscript(key: String) -> Any? {
        get {
            if realm == nil {
                return value(forKey: key)
            }
            return RLMDynamicGetByName(self, key, true)
        }
        set(value) {
            if realm == nil {
                setValue(value, forKey: key)
            } else {
                RLMDynamicValidatedSet(self, key, value)
            }
        }
    }

    // MARK: Notifications

    /**
     Registers a block to be called each time the object changes.

     The block will be asynchronously called after each write transaction which
     deletes the object or modifies any of the managed properties of the object,
     including self-assignments that set a property to its existing value.

     For write transactions performed on different threads or in different
     processes, the block will be called when the managing Realm is
     (auto)refreshed to a version including the changes, while for local write
     transactions it will be called at some point in the future after the write
     transaction is committed.

     Notifications are delivered via the standard run loop, and so can't be
     delivered while the run loop is blocked by other activity. When
     notifications can't be delivered instantly, multiple notifications may be
     coalesced into a single notification.

     Unlike with `List` and `Results`, there is no "initial" callback made after
     you add a new notification block.

     Only objects which are managed by a Realm can be observed in this way. You
     must retain the returned token for as long as you want updates to be sent
     to the block. To stop receiving updates, call `invalidate()` on the token.

     It is safe to capture a strong reference to the observed object within the
     callback block. There is no retain cycle due to that the callback is
     retained by the returned token and not by the object itself.

     - warning: This method cannot be called during a write transaction, or when
                the containing Realm is read-only.

     - parameter block: The block to call with information about changes to the object.
     - returns: A token which must be held for as long as you want updates to be delivered.
     */
    public func observe(_ block: @escaping (ObjectChange) -> Void) -> NotificationToken {
        return RLMObjectAddNotificationBlock(self, { names, oldValues, newValues, error in
            if let error = error {
                block(.error(error as NSError))
                return
            }
            guard let names = names, let newValues = newValues else {
                block(.deleted)
                return
            }

            block(.change((0..<newValues.count).map { i in
                PropertyChange(name: names[i], oldValue: oldValues?[i], newValue: newValues[i])
            }))
        })
    }

    // MARK: Dynamic list

    /**
     Returns a list of `DynamicObject`s for a given property name.

     - warning:  This method is useful only in specialized circumstances, for example, when building
     components that integrate with Realm. If you are simply building an app on Realm, it is
     recommended to use instance variables or cast the values returned from key-value coding.

     - parameter propertyName: The name of the property.

     - returns: A list of `DynamicObject`s.

     :nodoc:
     */
    public func dynamicList(_ propertyName: String) -> List<DynamicObject> {
        return noWarnUnsafeBitCast(RLMDynamicGetByName(self, propertyName, true) as! RLMListBase,
                                   to: List<DynamicObject>.self)
    }

    // MARK: Comparison
    /**
     Returns whether two Realm objects are the same.

     Objects are considered the same if and only if they are both managed by the same
     Realm and point to the same underlying object in the database.
     
     - note: Equality comparison is implemented by `isEqual(_:)`. If the object type
             is defined with a primary key, `isEqual(_:)` behaves identically to this
             method. If the object type is not defined with a primary key,
             `isEqual(_:)` uses the `NSObject` behavior of comparing object identity.
             This method can be used to compare two objects for database equality
             whether or not their object type defines a primary key.

     - parameter object: The object to compare the receiver to.
     */
    public func isSameObject(as object: Object?) -> Bool {
        return RLMObjectBaseAreEqual(self, object)
    }

    // MARK: Private functions

    // FIXME: None of these functions should be exposed in the public interface.

    /**
    WARNING: This is an internal initializer not intended for public use.
    :nodoc:
    */
    public override required init(realm: RLMRealm, schema: RLMObjectSchema) {
        super.init(realm: realm, schema: schema)
    }

    /**
    WARNING: This is an internal initializer not intended for public use.
    :nodoc:
    */
    public override required init(value: Any, schema: RLMSchema) {
        super.init(value: value, schema: schema)
    }
}

/**
 Information about a specific property which changed in an `Object` change notification.
 */
public struct PropertyChange {
    /**
     The name of the property which changed.
    */
    public let name: String

    /**
     Value of the property before the change occurred. This is not supplied if
     the change happened on the same thread as the notification and for `List`
     properties.

     For object properties this will give the object which was previously
     linked to, but that object will have its new values and not the values it
     had before the changes. This means that `previousValue` may be a deleted
     object, and you will need to check `isInvalidated` before accessing any
     of its properties.
    */
    public let oldValue: Any?

    /**
     The value of the property after the change occurred. This is not supplied
     for `List` properties and will always be nil.
    */
    public let newValue: Any?
}

/**
 Information about the changes made to an object which is passed to `Object`'s
 notification blocks.
 */
public enum ObjectChange {
    /**
     If an error occurs, notification blocks are called one time with a `.error`
     result and an `NSError` containing details about the error. Currently the
     only errors which can occur are when opening the Realm on a background
     worker thread to calculate the change set. The callback will never be
     called again after `.error` is delivered.
     */
    case error(_: NSError)
    /**
     One or more of the properties of the object have been changed.
     */
    case change(_: [PropertyChange])
    /// The object has been deleted from the Realm.
    case deleted
}

/// Object interface which allows untyped getters and setters for Objects.
/// :nodoc:
public final class DynamicObject: Object {
    public override subscript(key: String) -> Any? {
        get {
            let value = RLMDynamicGetByName(self, key, false)
            if let array = value as? RLMArray<AnyObject> {
                return List<DynamicObject>(rlmArray: array)
            }
            return value
        }
        set(value) {
            RLMDynamicValidatedSet(self, key, value)
        }
    }

    /// :nodoc:
    public override func dynamicList(_ propertyName: String) -> List<DynamicObject> {
        return self[propertyName] as! List<DynamicObject>
    }

    /// :nodoc:
    public override func value(forUndefinedKey key: String) -> Any? {
        return self[key]
    }

    /// :nodoc:
    public override func setValue(_ value: Any?, forUndefinedKey key: String) {
        self[key] = value
    }

    /// :nodoc:
    public override class func shouldIncludeInDefaultSchema() -> Bool {
        return false
    }
}

/// :nodoc:
/// Internal class. Do not use directly.
@objc(RealmSwiftObjectUtil)
public class ObjectUtil: NSObject {
    @objc private class func swiftVersion() -> NSString {
        return swiftLanguageVersion as NSString
    }

    @objc private class func ignoredPropertiesForClass(_ type: AnyClass) -> NSArray? {
        if let type = type as? Object.Type {
            return type.ignoredProperties() as NSArray?
        }
        return nil
    }

    @objc private class func indexedPropertiesForClass(_ type: AnyClass) -> NSArray? {
        if let type = type as? Object.Type {
            return type.indexedProperties() as NSArray?
        }
        return nil
    }

    @objc private class func linkingObjectsPropertiesForClass(_ type: AnyClass) -> NSDictionary? {
        // Not used for Swift. getLinkingObjectsProperties(_:) is used instead.
        return nil
    }

    // If the property is a storage property for a lazy Swift property, return
    // the base property name (e.g. `foo.storage` becomes `foo`). Otherwise, nil.
    private static func baseName(forLazySwiftProperty name: String) -> String? {
        // A Swift lazy var shows up as two separate children on the reflection tree:
        // one named 'x', and another that is optional and is named 'x.storage'. Note
        // that '.' is illegal in either a Swift or Objective-C property name.
        if let storageRange = name.range(of: ".storage", options: [.anchored, .backwards]) {
            #if swift(>=4.0)
                return String(name[..<storageRange.lowerBound])
            #else
                return name.substring(to: storageRange.lowerBound)
            #endif
        }
        return nil
    }

    // Reflect an object, returning only children representing managed Realm properties.
    private static func getNonIgnoredMirrorChildren(for object: Any) -> [Mirror.Child] {
        let ignoredPropNames: Set<String>
        if let realmObject = object as? Object {
            ignoredPropNames = Set(type(of: realmObject).ignoredProperties())
        } else {
            ignoredPropNames = Set()
        }
        // No HKT in Swift, unfortunately
        return Mirror(reflecting: object).children.filter { (prop: Mirror.Child) -> Bool in
            guard let label = prop.label else {
                return false
            }
            if ignoredPropNames.contains(label) {
                // Ignored property.
                return false
            }
            if let lazyBaseName = baseName(forLazySwiftProperty: label) {
                if ignoredPropNames.contains(lazyBaseName) {
                    // Ignored lazy property.
                    return false
                }
                // Managed lazy property; not currently supported.
                // FIXME: revisit this once Swift gets property behaviors/property macros.
                throwRealmException("Lazy managed property '\(lazyBaseName)' is not allowed on a Realm Swift object"
                    + " class. Either add the property to the ignored properties list or make it non-lazy.")
            }
            return true
        }
    }

    // Build optional property metadata for a given property.
    // swiftlint:disable:next cyclomatic_complexity
    private static func getOptionalPropertyMetadata(for child: Mirror.Child, at index: Int) -> RLMSwiftPropertyMetadata? {
        guard let name = child.label else {
            return nil
        }
        let mirror = Mirror(reflecting: child.value)
        let type = mirror.subjectType
        let code: PropertyType
        if type is Optional<String>.Type || type is Optional<NSString>.Type {
            code = .string
        } else if type is Optional<Date>.Type {
            code = .date
        } else if type is Optional<Data>.Type {
            code = .data
        } else if type is Optional<Object>.Type {
            code = .object
        } else if type is RealmOptional<Int>.Type ||
            type is RealmOptional<Int8>.Type ||
            type is RealmOptional<Int16>.Type ||
            type is RealmOptional<Int32>.Type ||
            type is RealmOptional<Int64>.Type {
            code = .int
        } else if type is RealmOptional<Float>.Type {
            code = .float
        } else if type is RealmOptional<Double>.Type {
            code = .double
        } else if type is RealmOptional<Bool>.Type {
            code = .bool
        } else if child.value is RLMOptionalBase {
            throwRealmException("'\(type)' is not a valid RealmOptional type.")
            code = .int // ignored
        } else if mirror.displayStyle == .optional || type is ExpressibleByNilLiteral.Type {
            return RLMSwiftPropertyMetadata(forNilLiteralOptionalProperty: name)
        } else {
            return nil
        }
        return RLMSwiftPropertyMetadata(forOptionalProperty: name, type: code)
    }

    @objc private class func getSwiftProperties(_ object: Any) -> [RLMSwiftPropertyMetadata] {
<<<<<<< HEAD
        return getNonIgnoredMirrorChildren(for: object).enumerated().flatMap { idx, prop in
=======
        return getNonIgnoredMirrorChildren(for: object).enumerated().map { idx, prop in
>>>>>>> 1f14315a
            if let value = prop.value as? LinkingObjectsBase {
                return RLMSwiftPropertyMetadata(forLinkingObjectsProperty: prop.label!,
                                                className: value.objectClassName,
                                                linkedPropertyName: value.propertyName)
            } else if prop.value is RLMListBase {
                return RLMSwiftPropertyMetadata(forListProperty: prop.label!)
            } else if let optional = getOptionalPropertyMetadata(for: prop, at: idx) {
                return optional
            } else {
                return RLMSwiftPropertyMetadata(forOtherProperty: prop.label!)
            }
        }
    }

    @objc private class func requiredPropertiesForClass(_: Any) -> [String] {
        return []
    }
}

// MARK: AssistedObjectiveCBridgeable

// FIXME: Remove when `as! Self` can be written
private func forceCastToInferred<T, V>(_ x: T) -> V {
    return x as! V
}

extension Object: AssistedObjectiveCBridgeable {
    static func bridging(from objectiveCValue: Any, with metadata: Any?) -> Self {
        return forceCastToInferred(objectiveCValue)
    }

    var bridged: (objectiveCValue: Any, metadata: Any?) {
        return (objectiveCValue: unsafeCastToRLMObject(), metadata: nil)
    }
}

// MARK: - Migration assistance

extension Object {
    /// :nodoc:
    @available(*, unavailable, renamed: "observe()")
    public func addNotificationBlock(_ block: @escaping (ObjectChange) -> Void) -> NotificationToken {
        fatalError()
    }

#if os(OSX)
#else
    /// :nodoc:
    @available(*, unavailable, renamed: "isSameObject(as:)") public func isEqual(to object: Any?) -> Bool {
        fatalError()
    }
#endif
}<|MERGE_RESOLUTION|>--- conflicted
+++ resolved
@@ -69,10 +69,6 @@
 @objc(RealmSwiftObject)
 open class Object: RLMObjectBase, ThreadConfined, RealmCollectionValue {
     /// :nodoc:
-<<<<<<< HEAD
-    // swiftlint:disable:next identifier_name
-=======
->>>>>>> 1f14315a
     public static func _rlmArray() -> RLMArray<AnyObject> {
         return RLMArray(objectClassName: className())
     }
@@ -510,11 +506,7 @@
     }
 
     @objc private class func getSwiftProperties(_ object: Any) -> [RLMSwiftPropertyMetadata] {
-<<<<<<< HEAD
-        return getNonIgnoredMirrorChildren(for: object).enumerated().flatMap { idx, prop in
-=======
         return getNonIgnoredMirrorChildren(for: object).enumerated().map { idx, prop in
->>>>>>> 1f14315a
             if let value = prop.value as? LinkingObjectsBase {
                 return RLMSwiftPropertyMetadata(forLinkingObjectsProperty: prop.label!,
                                                 className: value.objectClassName,
