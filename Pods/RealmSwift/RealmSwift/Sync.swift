--- conflicted
+++ resolved
@@ -17,11 +17,7 @@
 ////////////////////////////////////////////////////////////////////////////
 
 import Realm
-<<<<<<< HEAD
-import Foundation
-=======
 import Realm.Private
->>>>>>> 1f14315a
 
 /**
  An object representing a Realm Object Server user.
@@ -180,8 +176,6 @@
  */
 public typealias Provider = RLMIdentityProvider
 
-<<<<<<< HEAD
-=======
 /**
  * How the Realm client should validate the identity of the server for secure connections.
  *
@@ -214,7 +208,6 @@
     case pinCertificate(path: URL)
 }
 
->>>>>>> 1f14315a
 /**
  A `SyncConfiguration` represents configuration parameters for Realms intended to sync with
  a Realm Object Server.
@@ -282,31 +275,10 @@
      */
     public let urlPrefix: String?
 
-    /**
-     Whether this Realm should be opened in 'partial synchronization' mode.
-     Partial synchronization mode means that no objects are synchronized from the remote Realm
-     except those matching queries that the user explicitly specifies.
-
-     -warning: Partial synchronization is a tech preview. Its APIs are subject to change.
-     */
-    public let isPartial: Bool
-
     internal init(config: RLMSyncConfiguration) {
         self.user = config.user
         self.realmURL = config.realmURL
         self.stopPolicy = config.stopPolicy
-<<<<<<< HEAD
-        self.enableSSLValidation = config.enableSSLValidation
-        self.isPartial = config.isPartial
-    }
-
-    func asConfig() -> RLMSyncConfiguration {
-        let config = RLMSyncConfiguration(user: user, realmURL: realmURL)
-        config.stopPolicy = stopPolicy
-        config.enableSSLValidation = enableSSLValidation
-        config.isPartial = isPartial
-        return config
-=======
         if let certificateURL = config.pinnedCertificateURL {
             self.serverValidationPolicy = .pinCertificate(path: certificateURL)
         } else {
@@ -333,7 +305,6 @@
                                     stopPolicy: stopPolicy,
                                     enableSSLValidation: validateSSL,
                                     certificatePath: certificate)
->>>>>>> 1f14315a
     }
 
     /**
@@ -350,14 +321,6 @@
 
      - warning: NEVER disable SSL validation for a system running in production.
      */
-<<<<<<< HEAD
-    public init(user: SyncUser, realmURL: URL, enableSSLValidation: Bool = true, isPartial: Bool = false) {
-        self.user = user
-        self.realmURL = realmURL
-        self.stopPolicy = .afterChangesUploaded
-        self.enableSSLValidation = enableSSLValidation
-        self.isPartial = isPartial
-=======
     @available(*, deprecated, message: "Use SyncUser.configuration() instead")
     public init(user: SyncUser, realmURL: URL, enableSSLValidation: Bool = true, isPartial: Bool = false, urlPrefix: String? = nil) {
         self.user = user
@@ -388,7 +351,6 @@
     @available(*, deprecated, message: "Use SyncUser.configuration() instead")
     public static func automatic(user: SyncUser) -> Realm.Configuration {
         return ObjectiveCSupport.convert(object: RLMSyncConfiguration.automaticConfiguration(for: user))
->>>>>>> 1f14315a
     }
 }
 
@@ -540,15 +502,9 @@
 
      Permissions are retrieved asynchronously and returned via the callback. The
      callback is run on the same thread that the method is invoked upon.
-<<<<<<< HEAD
 
      - warning: This method must be invoked on a thread with an active run loop.
 
-=======
-
-     - warning: This method must be invoked on a thread with an active run loop.
-
->>>>>>> 1f14315a
      - warning: Do not pass the `Results` returned by the callback between threads.
 
      - parameter callback: A callback providing either a `Results` containing the
@@ -597,22 +553,6 @@
             callback(token, nil)
         }
     }
-<<<<<<< HEAD
-}
-
-/**
- A value which represents a permission granted to a user to interact
- with a Realm. These values are passed into APIs on `SyncUser`, and
- returned from `SyncPermissionResults`.
-
- - see: `RLMSyncPermission`
- */
-public typealias SyncPermission = RLMSyncPermission
-
-/**
- An enumeration describing possible access levels.
-
-=======
 
     /**
      Create a sync configuration instance.
@@ -683,14 +623,11 @@
 /**
  An enumeration describing possible access levels.
 
->>>>>>> 1f14315a
  - see: `RLMSyncAccessLevel`
  */
 public typealias SyncAccessLevel = RLMSyncAccessLevel
 
 public extension SyncSession {
-<<<<<<< HEAD
-=======
     /**
      The current state of the session represented by a session object.
 
@@ -705,7 +642,6 @@
      */
     typealias ConnectionState = RLMSyncConnectionState
 
->>>>>>> 1f14315a
     /**
      The transfer direction (upload or download) tracked by a given progress notification block.
 
@@ -845,18 +781,13 @@
 
      -warning: Partial synchronization is a tech preview. Its APIs are subject to change.
      */
-<<<<<<< HEAD
-=======
     @available(*, deprecated, message: "Use Results.subscribe()")
->>>>>>> 1f14315a
     public func subscribe<T: Object>(to objects: T.Type, where: String,
                                      completion: @escaping (Results<T>?, Swift.Error?) -> Void) {
         rlmRealm.subscribe(toObjects: objects, where: `where`) { (results, error) in
             completion(results.map { Results<T>($0) }, error)
         }
     }
-<<<<<<< HEAD
-=======
 
     /**
      Get the SyncSession used by this Realm. Will be nil if this is not a
@@ -865,7 +796,6 @@
     public var syncSession: SyncSession? {
         return SyncSession(for: rlmRealm)
     }
->>>>>>> 1f14315a
 }
 
 // MARK: - Permissions and permission results
@@ -899,10 +829,6 @@
     }
 }
 
-<<<<<<< HEAD
-#if swift(>=3.1)
-=======
->>>>>>> 1f14315a
 extension Results where Element == SyncPermission {
     /**
      Return a `Results<SyncPermissionValue>` containing the objects represented
@@ -915,9 +841,6 @@
         return sorted(by: [SortDescriptor(sortProperty: sortProperty, ascending: ascending)])
     }
 }
-<<<<<<< HEAD
-#endif
-=======
 
 // MARK: - Partial sync subscriptions
 
@@ -1084,15 +1007,11 @@
     }
 }
 #endif // Swift >= 3.2
->>>>>>> 1f14315a
 
 // MARK: - Migration assistance
 
 /// :nodoc:
 @available(*, unavailable, renamed: "SyncPermission")
-<<<<<<< HEAD
-public final class SyncPermissionValue { }
-=======
 public final class SyncPermissionValue { }
 
 // MARK: - Permissions
@@ -1621,5 +1540,4 @@
         precondition(realm != nil, "Cannot be called on an unmanaged object")
         return RLMPermissionForRole(_rlmArray, role) as! Permission
     }
-}
->>>>>>> 1f14315a
+}