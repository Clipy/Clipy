////////////////////////////////////////////////////////////////////////////
//
// Copyright 2015 Realm Inc.
//
// Licensed under the Apache License, Version 2.0 (the "License");
// you may not use this file except in compliance with the License.
// You may obtain a copy of the License at
//
// http://www.apache.org/licenses/LICENSE-2.0
//
// Unless required by applicable law or agreed to in writing, software
// distributed under the License is distributed on an "AS IS" BASIS,
// WITHOUT WARRANTIES OR CONDITIONS OF ANY KIND, either express or implied.
// See the License for the specific language governing permissions and
// limitations under the License.
//
////////////////////////////////////////////////////////////////////////////

import Realm

/// A protocol describing types that can parameterize a `RealmOptional`.
public protocol RealmOptionalType {
}

public extension RealmOptionalType {
    /// :nodoc:
<<<<<<< HEAD
    public static func className() -> String {
=======
    static func className() -> String {
>>>>>>> 1f14315a
        return ""
    }
}
extension Int: RealmOptionalType {}
extension Int8: RealmOptionalType {}
extension Int16: RealmOptionalType {}
extension Int32: RealmOptionalType {}
extension Int64: RealmOptionalType {}
extension Float: RealmOptionalType {}
extension Double: RealmOptionalType {}
extension Bool: RealmOptionalType {}

/**
 A `RealmOptional` instance represents an optional value for types that can't be
 directly declared as `@objc` in Swift, such as `Int`, `Float`, `Double`, and `Bool`.

 To change the underlying value stored by a `RealmOptional` instance, mutate the instance's `value` property.
 */
public final class RealmOptional<Value: RealmOptionalType>: RLMOptionalBase {
    /// The value the optional represents.
    public var value: Value? {
        get {
            return RLMGetOptional(self).map(dynamicBridgeCast)
        }
        set {
            RLMSetOptional(self, newValue.map(dynamicBridgeCast))
        }
    }

    /**
     Creates a `RealmOptional` instance encapsulating the given default value.

     - parameter value: The value to store in the optional, or `nil` if not specified.
     */
    public init(_ value: Value? = nil) {
        super.init()
        self.value = value
    }
}<|MERGE_RESOLUTION|>--- conflicted
+++ resolved
@@ -24,11 +24,7 @@
 
 public extension RealmOptionalType {
     /// :nodoc:
-<<<<<<< HEAD
-    public static func className() -> String {
-=======
     static func className() -> String {
->>>>>>> 1f14315a
         return ""
     }
 }
