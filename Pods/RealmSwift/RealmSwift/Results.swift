////////////////////////////////////////////////////////////////////////////
//
// Copyright 2014 Realm Inc.
//
// Licensed under the Apache License, Version 2.0 (the "License");
// you may not use this file except in compliance with the License.
// You may obtain a copy of the License at
//
// http://www.apache.org/licenses/LICENSE-2.0
//
// Unless required by applicable law or agreed to in writing, software
// distributed under the License is distributed on an "AS IS" BASIS,
// WITHOUT WARRANTIES OR CONDITIONS OF ANY KIND, either express or implied.
// See the License for the specific language governing permissions and
// limitations under the License.
//
////////////////////////////////////////////////////////////////////////////

import Foundation
import Realm

// MARK: MinMaxType

/**
 Types of properties which can be used with the minimum and maximum value APIs.

 - see: `min(ofProperty:)`, `max(ofProperty:)`
 */
public protocol MinMaxType {}
extension NSNumber: MinMaxType {}
extension Double: MinMaxType {}
extension Float: MinMaxType {}
extension Int: MinMaxType {}
extension Int8: MinMaxType {}
extension Int16: MinMaxType {}
extension Int32: MinMaxType {}
extension Int64: MinMaxType {}
extension Date: MinMaxType {}
extension NSDate: MinMaxType {}

// MARK: AddableType

/**
 Types of properties which can be used with the sum and average value APIs.

 - see: `sum(ofProperty:)`, `average(ofProperty:)`
 */
public protocol AddableType {
    /// :nodoc:
    init()
}
extension NSNumber: AddableType {}
extension Double: AddableType {}
extension Float: AddableType {}
extension Int: AddableType {}
extension Int8: AddableType {}
extension Int16: AddableType {}
extension Int32: AddableType {}
extension Int64: AddableType {}

/**
 `Results` is an auto-updating container type in Realm returned from object queries.

 `Results` can be queried with the same predicates as `List<Element>`, and you can
 chain queries to further filter query results.

 `Results` always reflect the current state of the Realm on the current thread, including during write transactions on
 the current thread. The one exception to this is when using `for...in` enumeration, which will always enumerate over
 the objects which matched the query when the enumeration is begun, even if some of them are deleted or modified to be
 excluded by the filter during the enumeration.

 `Results` are lazily evaluated the first time they are accessed; they only run queries when the result of the query is
 requested. This means that chaining several temporary `Results` to sort and filter your data does not perform any
 unnecessary work processing the intermediate state.

 Once the results have been evaluated or a notification block has been added, the results are eagerly kept up-to-date,
 with the work done to keep them up-to-date done on a background thread whenever possible.

 Results instances cannot be directly instantiated.
 */
public final class Results<Element: RealmCollectionValue>: NSObject, NSFastEnumeration {

    internal let rlmResults: RLMResults<AnyObject>

    /// A human-readable description of the objects represented by the results.
    public override var description: String {
        return RLMDescriptionWithMaxDepth("Results", rlmResults, RLMDescriptionMaxDepth)
    }

    // MARK: Fast Enumeration

    /// :nodoc:
    public func countByEnumerating(with state: UnsafeMutablePointer<NSFastEnumerationState>,
                                   objects buffer: AutoreleasingUnsafeMutablePointer<AnyObject?>,
                                   count len: Int) -> Int {
        return Int(rlmResults.countByEnumerating(with: state, objects: buffer, count: UInt(len)))
    }

    /// The type of the objects described by the results.
    public typealias ElementType = Element

    // MARK: Properties

    /// The Realm which manages this results. Note that this property will never return `nil`.
    public var realm: Realm? { return Realm(rlmResults.realm) }

    /**
     Indicates if the results are no longer valid.

     The results becomes invalid if `invalidate()` is called on the containing `realm`. An invalidated results can be
     accessed, but will always be empty.
     */
    public var isInvalidated: Bool { return rlmResults.isInvalidated }

    /// The number of objects in the results.
    public var count: Int { return Int(rlmResults.count) }

    // MARK: Initializers

    internal init(_ rlmResults: RLMResults<AnyObject>) {
        self.rlmResults = rlmResults
    }

    // MARK: Index Retrieval

    /**
     Returns the index of the given object in the results, or `nil` if the object is not present.
     */
    public func index(of object: Element) -> Int? {
        return notFoundToNil(index: rlmResults.index(of: object as AnyObject))
    }

    /**
     Returns the index of the first object matching the predicate, or `nil` if no objects match.

     - parameter predicate: The predicate with which to filter the objects.
     */
    public func index(matching predicate: NSPredicate) -> Int? {
        return notFoundToNil(index: rlmResults.indexOfObject(with: predicate))
    }

    /**
     Returns the index of the first object matching the predicate, or `nil` if no objects match.

     - parameter predicateFormat: A predicate format string, optionally followed by a variable number of arguments.
     */
    public func index(matching predicateFormat: String, _ args: Any...) -> Int? {
        return notFoundToNil(index: rlmResults.indexOfObject(with: NSPredicate(format: predicateFormat,
                                                                               argumentArray: unwrapOptionals(in: args))))
    }

    // MARK: Object Retrieval

    /**
     Returns the object at the given `index`.

     - parameter index: The index.
     */
    public subscript(position: Int) -> Element {
        throwForNegativeIndex(position)
        return dynamicBridgeCast(fromObjectiveC: rlmResults.object(at: UInt(position)))
    }

    /// Returns the first object in the results, or `nil` if the results are empty.
    public var first: Element? { return rlmResults.firstObject().map(dynamicBridgeCast) }

    /// Returns the last object in the results, or `nil` if the results are empty.
    public var last: Element? { return rlmResults.lastObject().map(dynamicBridgeCast) }

    // MARK: KVC

    /**
     Returns an `Array` containing the results of invoking `valueForKey(_:)` with `key` on each of the results.

     - parameter key: The name of the property whose values are desired.
     */
    public override func value(forKey key: String) -> Any? {
        return value(forKeyPath: key)
    }

    /**
     Returns an `Array` containing the results of invoking `valueForKeyPath(_:)` with `keyPath` on each of the results.

     - parameter keyPath: The key path to the property whose values are desired.
     */
    public override func value(forKeyPath keyPath: String) -> Any? {
        return rlmResults.value(forKeyPath: keyPath)
    }

    /**
     Invokes `setValue(_:forKey:)` on each of the objects represented by the results using the specified `value` and
     `key`.

     - warning: This method may only be called during a write transaction.

     - parameter value: The object value.
     - parameter key:   The name of the property whose value should be set on each object.
     */
    public override func setValue(_ value: Any?, forKey key: String) {
        return rlmResults.setValue(value, forKeyPath: key)
    }

    // MARK: Filtering

    /**
     Returns a `Results` containing all objects matching the given predicate in the collection.

     - parameter predicateFormat: A predicate format string, optionally followed by a variable number of arguments.
     */
    public func filter(_ predicateFormat: String, _ args: Any...) -> Results<Element> {
        return Results<Element>(rlmResults.objects(with: NSPredicate(format: predicateFormat,
                                                                     argumentArray: unwrapOptionals(in: args))))
    }

    /**
     Returns a `Results` containing all objects matching the given predicate in the collection.

     - parameter predicate: The predicate with which to filter the objects.
     */
    public func filter(_ predicate: NSPredicate) -> Results<Element> {
        return Results<Element>(rlmResults.objects(with: predicate))
    }

    // MARK: Sorting

    /**
     Returns a `Results` containing the objects represented by the results, but sorted.

     Objects are sorted based on the values of the given key path. For example, to sort a collection of `Student`s from
     youngest to oldest based on their `age` property, you might call
     `students.sorted(byKeyPath: "age", ascending: true)`.

     - warning: Collections may only be sorted by properties of boolean, `Date`, `NSDate`, single and double-precision
                floating point, integer, and string types.

     - parameter keyPath:   The key path to sort by.
     - parameter ascending: The direction to sort in.
     */
    public func sorted(byKeyPath keyPath: String, ascending: Bool = true) -> Results<Element> {
        return sorted(by: [SortDescriptor(keyPath: keyPath, ascending: ascending)])
    }

    /**
     Returns a `Results` containing the objects represented by the results, but sorted.

     - warning: Collections may only be sorted by properties of boolean, `Date`, `NSDate`, single and double-precision
                floating point, integer, and string types.

     - see: `sorted(byKeyPath:ascending:)`

     - parameter sortDescriptors: A sequence of `SortDescriptor`s to sort by.
<<<<<<< HEAD
     */
    public func sorted<S: Sequence>(by sortDescriptors: S) -> Results<Element>
        where S.Iterator.Element == SortDescriptor {
            return Results<Element>(rlmResults.sortedResults(using: sortDescriptors.map { $0.rlmSortDescriptorValue }))
=======
     */
    public func sorted<S: Sequence>(by sortDescriptors: S) -> Results<Element>
        where S.Iterator.Element == SortDescriptor {
            return Results<Element>(rlmResults.sortedResults(using: sortDescriptors.map { $0.rlmSortDescriptorValue }))
    }

    /**
     Returns a `Results` containing distinct objects based on the specified key paths
     
     - parameter keyPaths:  The key paths used produce distinct results
     */
    public func distinct<S: Sequence>(by keyPaths: S) -> Results<Element>
        where S.Iterator.Element == String {
            return Results<Element>(rlmResults.distinctResults(usingKeyPaths: Array(keyPaths)))
>>>>>>> 1f14315a
    }

    // MARK: Aggregate Operations

    /**
     Returns the minimum (lowest) value of the given property among all the results, or `nil` if the results are empty.

     - warning: Only a property whose type conforms to the `MinMaxType` protocol can be specified.

     - parameter property: The name of a property whose minimum value is desired.
     */
    public func min<T: MinMaxType>(ofProperty property: String) -> T? {
        return rlmResults.min(ofProperty: property).map(dynamicBridgeCast)
    }

    /**
     Returns the maximum (highest) value of the given property among all the results, or `nil` if the results are empty.

     - warning: Only a property whose type conforms to the `MinMaxType` protocol can be specified.

     - parameter property: The name of a property whose minimum value is desired.
     */
    public func max<T: MinMaxType>(ofProperty property: String) -> T? {
        return rlmResults.max(ofProperty: property).map(dynamicBridgeCast)
    }

    /**
     Returns the sum of the values of a given property over all the results.

     - warning: Only a property whose type conforms to the `AddableType` protocol can be specified.

     - parameter property: The name of a property whose values should be summed.
     */
    public func sum<T: AddableType>(ofProperty property: String) -> T {
        return dynamicBridgeCast(fromObjectiveC: rlmResults.sum(ofProperty: property))
    }

    /**
     Returns the average value of a given property over all the results, or `nil` if the results are empty.

     - warning: Only the name of a property whose type conforms to the `AddableType` protocol can be specified.

     - parameter property: The name of a property whose average value should be calculated.
     */
    public func average<T: AddableType>(ofProperty property: String) -> T? {
        return rlmResults.average(ofProperty: property).map(dynamicBridgeCast)
    }

    // MARK: Notifications

    /**
     Registers a block to be called each time the collection changes.

     The block will be asynchronously called with the initial results, and then called again after each write
     transaction which changes either any of the objects in the collection, or which objects are in the collection.

     The `change` parameter that is passed to the block reports, in the form of indices within the collection, which of
     the objects were added, removed, or modified during each write transaction. See the `RealmCollectionChange`
     documentation for more information on the change information supplied and an example of how to use it to update a
     `UITableView`.

     At the time when the block is called, the collection will be fully evaluated and up-to-date, and as long as you do
     not perform a write transaction on the same thread or explicitly call `realm.refresh()`, accessing it will never
     perform blocking work.

     Notifications are delivered via the standard run loop, and so can't be delivered while the run loop is blocked by
     other activity. When notifications can't be delivered instantly, multiple notifications may be coalesced into a
     single notification. This can include the notification with the initial collection.

     For example, the following code performs a write transaction immediately after adding the notification block, so
     there is no opportunity for the initial notification to be delivered first. As a result, the initial notification
     will reflect the state of the Realm after the write transaction.

     ```swift
     let results = realm.objects(Dog.self)
     print("dogs.count: \(dogs?.count)") // => 0
     let token = dogs.observe { changes in
         switch changes {
         case .initial(let dogs):
             // Will print "dogs.count: 1"
             print("dogs.count: \(dogs.count)")
             break
         case .update:
             // Will not be hit in this example
             break
         case .error:
             break
         }
     }
     try! realm.write {
         let dog = Dog()
         dog.name = "Rex"
         person.dogs.append(dog)
     }
     // end of run loop execution context
     ```

     You must retain the returned token for as long as you want updates to be sent to the block. To stop receiving
     updates, call `invalidate()` on the token.

     - warning: This method cannot be called during a write transaction, or when the containing Realm is read-only.

     - parameter block: The block to be called whenever a change occurs.
     - returns: A token which must be held for as long as you want updates to be delivered.
     */
    public func observe(_ block: @escaping (RealmCollectionChange<Results>) -> Void) -> NotificationToken {
        return rlmResults.addNotificationBlock { _, change, error in
            block(RealmCollectionChange.fromObjc(value: self, change: change, error: error))
        }
    }
}

extension Results: RealmCollection {
    // MARK: Sequence Support

    /// Returns a `RLMIterator` that yields successive elements in the results.
    public func makeIterator() -> RLMIterator<Element> {
        return RLMIterator(collection: rlmResults)
    }

    // MARK: Collection Support

    /// The position of the first element in a non-empty collection.
    /// Identical to endIndex in an empty collection.
    public var startIndex: Int { return 0 }

    /// The collection's "past the end" position.
    /// endIndex is not a valid argument to subscript, and is always reachable from startIndex by
    /// zero or more applications of successor().
    public var endIndex: Int { return count }

    public func index(after i: Int) -> Int { return i + 1 }
    public func index(before i: Int) -> Int { return i - 1 }

    /// :nodoc:
    public func _observe(_ block: @escaping (RealmCollectionChange<AnyRealmCollection<Element>>) -> Void) ->
        NotificationToken {
        let anyCollection = AnyRealmCollection(self)
        return rlmResults.addNotificationBlock { _, change, error in
            block(RealmCollectionChange.fromObjc(value: anyCollection, change: change, error: error))
        }
    }
}

// MARK: AssistedObjectiveCBridgeable

extension Results: AssistedObjectiveCBridgeable {
    static func bridging(from objectiveCValue: Any, with metadata: Any?) -> Results {
        return Results(objectiveCValue as! RLMResults)
    }

    var bridged: (objectiveCValue: Any, metadata: Any?) {
        return (objectiveCValue: rlmResults, metadata: nil)
    }
}<|MERGE_RESOLUTION|>--- conflicted
+++ resolved
@@ -249,16 +249,10 @@
      - see: `sorted(byKeyPath:ascending:)`
 
      - parameter sortDescriptors: A sequence of `SortDescriptor`s to sort by.
-<<<<<<< HEAD
      */
     public func sorted<S: Sequence>(by sortDescriptors: S) -> Results<Element>
         where S.Iterator.Element == SortDescriptor {
             return Results<Element>(rlmResults.sortedResults(using: sortDescriptors.map { $0.rlmSortDescriptorValue }))
-=======
-     */
-    public func sorted<S: Sequence>(by sortDescriptors: S) -> Results<Element>
-        where S.Iterator.Element == SortDescriptor {
-            return Results<Element>(rlmResults.sortedResults(using: sortDescriptors.map { $0.rlmSortDescriptorValue }))
     }
 
     /**
@@ -269,7 +263,6 @@
     public func distinct<S: Sequence>(by keyPaths: S) -> Results<Element>
         where S.Iterator.Element == String {
             return Results<Element>(rlmResults.distinctResults(usingKeyPaths: Array(keyPaths)))
->>>>>>> 1f14315a
     }
 
     // MARK: Aggregate Operations
