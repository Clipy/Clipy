--- conflicted
+++ resolved
@@ -56,12 +56,7 @@
 
 @implementation RLMMigration {
     realm::Schema *_schema;
-<<<<<<< HEAD
-    NSMutableDictionary *deletedObjectIndices;
-    NSMutableSet *deletedClasses;
-=======
     std::unordered_map<NSString *, realm::IndexSet> _deletedObjectIndices;
->>>>>>> 1f14315a
 }
 
 - (instancetype)initWithRealm:(RLMRealm *)realm oldRealm:(RLMRealm *)oldRealm schema:(realm::Schema &)schema {
@@ -71,11 +66,6 @@
         _oldRealm = oldRealm;
         _schema = &schema;
         object_setClass(_oldRealm, RLMMigrationRealm.class);
-<<<<<<< HEAD
-        deletedObjectIndices = [NSMutableDictionary dictionary];
-        deletedClasses = [NSMutableSet set];
-=======
->>>>>>> 1f14315a
     }
     return self;
 }
@@ -88,16 +78,7 @@
     return self.realm.schema;
 }
 
-<<<<<<< HEAD
-- (void)enumerateObjects:(NSString *)className block:(RLMObjectMigrationBlock)block {
-    if ([deletedClasses containsObject:className]) {
-        return;
-    }
-    
-    // get all objects
-=======
 - (void)enumerateObjects:(NSString *)className block:(__attribute__((noescape)) RLMObjectMigrationBlock)block {
->>>>>>> 1f14315a
     RLMResults *objects = [_realm.schema schemaForClassName:className] ? [_realm allObjects:className] : nil;
     RLMResults *oldObjects = [_oldRealm.schema schemaForClassName:className] ? [_oldRealm allObjects:className] : nil;
 
@@ -144,7 +125,6 @@
         block(self, _oldRealm->_realm->schema_version());
 
         [self deleteObjectsMarkedForDeletion];
-        [self deleteDataMarkedForDeletion];
 
         _oldRealm = nil;
         _realm = nil;
@@ -196,32 +176,12 @@
     if (!table) {
         return false;
     }
-<<<<<<< HEAD
-
-    [deletedClasses addObject:name];
-=======
     _deletedObjectIndices[name].set(table->size());
     if (![_realm.schema schemaForClassName:name]) {
         realm::ObjectStore::delete_data_for_object(_realm.group, name.UTF8String);
     }
 
->>>>>>> 1f14315a
     return true;
-}
-
-- (void)deleteDataMarkedForDeletion {
-    for (NSString *className in deletedClasses) {
-        TableRef table = ObjectStore::table_for_object_type(_realm.group, className.UTF8String);
-        if (!table) {
-            continue;
-        }
-        if ([_realm.schema schemaForClassName:className]) {
-            table->clear();
-        }
-        else {
-            realm::ObjectStore::delete_data_for_object(_realm.group, className.UTF8String);
-        }
-    }
 }
 
 - (void)renamePropertyForClass:(NSString *)className oldName:(NSString *)oldName newName:(NSString *)newName {
