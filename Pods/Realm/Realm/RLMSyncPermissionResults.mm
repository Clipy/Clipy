--- conflicted
+++ resolved
@@ -35,19 +35,9 @@
 
 bool keypath_is_valid(NSString *keypath)
 {
-<<<<<<< HEAD
-    static NSSet<NSString *> *valid = nil;
-    static dispatch_once_t onceToken;
-    dispatch_once(&onceToken, ^{
-        valid = [NSSet setWithArray:@[RLMSyncPermissionSortPropertyPath,
-                                      RLMSyncPermissionSortPropertyUserID,
-                                      RLMSyncPermissionSortPropertyUpdated]];
-    });
-=======
     static auto valid = [NSSet setWithArray:@[RLMSyncPermissionSortPropertyPath,
                                               RLMSyncPermissionSortPropertyUserID,
                                               RLMSyncPermissionSortPropertyUpdated]];
->>>>>>> 1f14315a
     return [valid containsObject:keypath];
 }
 
@@ -71,21 +61,12 @@
 
 - (RLMPropertyType)type {
     return RLMPropertyTypeObject;
-<<<<<<< HEAD
 }
 
 - (NSString *)objectClassName {
     return NSStringFromClass([RLMSyncPermission class]);
 }
 
-=======
-}
-
-- (NSString *)objectClassName {
-    return NSStringFromClass([RLMSyncPermission class]);
-}
-
->>>>>>> 1f14315a
 - (RLMRealm *)realm {
     return nil;
 }
@@ -109,7 +90,6 @@
     if (object.key) {
         // Key-value permissions are only used for setting; they are never returned.
         return NSNotFound;
-<<<<<<< HEAD
     }
     // Canonicalize the path.
     NSString *path = object.path;
@@ -131,36 +111,12 @@
             topPrivilege = @"mayManage";
             break;
     }
-=======
-    }
-    // Canonicalize the path.
-    NSString *path = object.path;
-    if ([path rangeOfString:@"~"].location != NSNotFound) {
-        path = [path stringByReplacingOccurrencesOfString:@"~" withString:object.identity];
-    }
-    NSString *topPrivilege;
-    switch (object.accessLevel) {
-        case RLMSyncAccessLevelNone:
-            // Deleted permissions are removed from the permissions Realm by ROS.
-            return NSNotFound;
-        case RLMSyncAccessLevelRead:
-            topPrivilege = @"mayRead";
-            break;
-        case RLMSyncAccessLevelWrite:
-            topPrivilege = @"mayWrite";
-            break;
-        case RLMSyncAccessLevelAdmin:
-            topPrivilege = @"mayManage";
-            break;
-    }
->>>>>>> 1f14315a
     // Build the predicate.
     NSPredicate *p = [NSPredicate predicateWithFormat:@"%K = %@ AND %K = %@ AND %K == YES",
                       RLMSyncPermissionSortPropertyPath, path,
                       RLMSyncPermissionSortPropertyUserID, object.identity,
                       topPrivilege];
     return [self indexOfObjectWithPredicate:p];
-<<<<<<< HEAD
 }
 
 - (NSUInteger)indexOfObjectWithPredicate:(NSPredicate *)predicate {
@@ -178,25 +134,6 @@
     });
 }
 
-=======
-}
-
-- (NSUInteger)indexOfObjectWithPredicate:(NSPredicate *)predicate {
-    return translateRLMResultsErrors([&] {
-        auto& group = _results.get_realm()->read_group();
-        auto query = RLMPredicateToQuery(predicate, self.objectSchema, self.schema, group);
-        return RLMConvertNotFound(_results.index_of(std::move(query)));
-    });
-}
-
-- (RLMResults<RLMSyncPermission *> *)objectsWithPredicate:(NSPredicate *)predicate {
-    return translateRLMResultsErrors([&] {
-        auto query = RLMPredicateToQuery(predicate, self.objectSchema, self.schema, _results.get_realm()->read_group());
-        return [[RLMSyncPermissionResults alloc] initWithResults:_results.filter(std::move(query))];
-    });
-}
-
->>>>>>> 1f14315a
 - (RLMResults<RLMSyncPermission *> *)sortedResultsUsingDescriptors:(NSArray<RLMSortDescriptor *> *)properties {
     if (properties.count == 0) {
         return self;
