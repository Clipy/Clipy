////////////////////////////////////////////////////////////////////////////
//
// Copyright 2014 Realm Inc.
//
// Licensed under the Apache License, Version 2.0 (the "License");
// you may not use this file except in compliance with the License.
// You may obtain a copy of the License at
//
// http://www.apache.org/licenses/LICENSE-2.0
//
// Unless required by applicable law or agreed to in writing, software
// distributed under the License is distributed on an "AS IS" BASIS,
// WITHOUT WARRANTIES OR CONDITIONS OF ANY KIND, either express or implied.
// See the License for the specific language governing permissions and
// limitations under the License.
//
////////////////////////////////////////////////////////////////////////////

#import "RLMObjectSchema_Private.hpp"

#import "RLMArray.h"
#import "RLMListBase.h"
#import "RLMObject_Private.h"
#import "RLMProperty_Private.hpp"
#import "RLMRealm_Dynamic.h"
#import "RLMRealm_Private.hpp"
#import "RLMSchema_Private.h"
#import "RLMSwiftSupport.h"
#import "RLMUtil.hpp"

#import "object_schema.hpp"
#import "object_store.hpp"

using namespace realm;

const Ivar RLMDummySwiftIvar = []() {
    static int dummy;
    return reinterpret_cast<objc_ivar *>(&dummy);
}();

// private properties
@interface RLMObjectSchema ()
@property (nonatomic, readwrite) NSDictionary<id, RLMProperty *> *allPropertiesByName;
@property (nonatomic, readwrite) NSString *className;
@end

@implementation RLMObjectSchema {
    NSArray *_swiftGenericProperties;
}

- (instancetype)initWithClassName:(NSString *)objectClassName objectClass:(Class)objectClass properties:(NSArray *)properties {
    self = [super init];
    self.className = objectClassName;
    self.properties = properties;
    self.objectClass = objectClass;
    self.accessorClass = objectClass;
    self.unmanagedClass = objectClass;
    return self;
}

// return properties by name
- (RLMProperty *)objectForKeyedSubscript:(__unsafe_unretained NSString *const)key {
    return _allPropertiesByName[key];
}

// create property map when setting property array
- (void)setProperties:(NSArray *)properties {
    _properties = properties;
    [self _propertiesDidChange];
}

- (void)setComputedProperties:(NSArray *)computedProperties {
    _computedProperties = computedProperties;
    [self _propertiesDidChange];
}

- (void)_propertiesDidChange {
    NSMutableDictionary *map = [NSMutableDictionary dictionaryWithCapacity:_properties.count + _computedProperties.count];
    NSUInteger index = 0;
    for (RLMProperty *prop in _properties) {
        prop.index = index++;
        map[prop.name] = prop;
        if (prop.isPrimary) {
            self.primaryKeyProperty = prop;
        }
    }
    index = 0;
    for (RLMProperty *prop in _computedProperties) {
        prop.index = index++;
        map[prop.name] = prop;
    }
    _allPropertiesByName = map;
}


- (void)setPrimaryKeyProperty:(RLMProperty *)primaryKeyProperty {
    _primaryKeyProperty.isPrimary = NO;
    primaryKeyProperty.isPrimary = YES;
    _primaryKeyProperty = primaryKeyProperty;
}

+ (instancetype)schemaForObjectClass:(Class)objectClass {
    RLMObjectSchema *schema = [RLMObjectSchema new];

    // determine classname from objectclass as className method has not yet been updated
    NSString *className = NSStringFromClass(objectClass);
    bool hasSwiftName = [RLMSwiftSupport isSwiftClassName:className];
    if (hasSwiftName) {
        className = [RLMSwiftSupport demangleClassName:className];
    }

    static Class s_swiftObjectClass = NSClassFromString(@"RealmSwiftObject");
    bool isSwift = hasSwiftName || [objectClass isSubclassOfClass:s_swiftObjectClass];

    schema.className = className;
    schema.objectClass = objectClass;
    schema.accessorClass = objectClass;
    schema.isSwiftClass = isSwift;

    // create array of RLMProperties, inserting properties of superclasses first
    Class cls = objectClass;
    Class superClass = class_getSuperclass(cls);
    NSArray *allProperties = @[];
    while (superClass && superClass != RLMObjectBase.class) {
        allProperties = [[RLMObjectSchema propertiesForClass:cls isSwift:isSwift]
                         arrayByAddingObjectsFromArray:allProperties];
        cls = superClass;
        superClass = class_getSuperclass(superClass);
    }
    NSArray *persistedProperties = [allProperties filteredArrayUsingPredicate:[NSPredicate predicateWithBlock:^BOOL(RLMProperty *property, NSDictionary *) {
        return !RLMPropertyTypeIsComputed(property.type);
    }]];
    schema.properties = persistedProperties;

    NSArray *computedProperties = [allProperties filteredArrayUsingPredicate:[NSPredicate predicateWithBlock:^BOOL(RLMProperty *property, NSDictionary *) {
        return RLMPropertyTypeIsComputed(property.type);
    }]];
    schema.computedProperties = computedProperties;

    // verify that we didn't add any properties twice due to inheritance
    if (allProperties.count != [NSSet setWithArray:[allProperties valueForKey:@"name"]].count) {
        NSCountedSet *countedPropertyNames = [NSCountedSet setWithArray:[allProperties valueForKey:@"name"]];
        NSArray *duplicatePropertyNames = [countedPropertyNames filteredSetUsingPredicate:[NSPredicate predicateWithBlock:^BOOL(id object, NSDictionary *) {
            return [countedPropertyNames countForObject:object] > 1;
        }]].allObjects;

        if (duplicatePropertyNames.count == 1) {
            @throw RLMException(@"Property '%@' is declared multiple times in the class hierarchy of '%@'", duplicatePropertyNames.firstObject, className);
        } else {
            @throw RLMException(@"Object '%@' has properties that are declared multiple times in its class hierarchy: '%@'", className, [duplicatePropertyNames componentsJoinedByString:@"', '"]);
        }
    }

    if (NSString *primaryKey = [objectClass primaryKey]) {
        for (RLMProperty *prop in schema.properties) {
            if ([primaryKey isEqualToString:prop.name]) {
                prop.indexed = YES;
                schema.primaryKeyProperty = prop;
                break;
            }
        }

        if (!schema.primaryKeyProperty) {
            @throw RLMException(@"Primary key property '%@' does not exist on object '%@'", primaryKey, className);
        }
        if (schema.primaryKeyProperty.type != RLMPropertyTypeInt && schema.primaryKeyProperty.type != RLMPropertyTypeString) {
            @throw RLMException(@"Property '%@' cannot be made the primary key of '%@' because it is not a 'string' or 'int' property.",
                                primaryKey, className);
        }
    }

    for (RLMProperty *prop in schema.properties) {
        if (prop.optional && prop.array && (prop.type == RLMPropertyTypeObject || prop.type == RLMPropertyTypeLinkingObjects)) {
            // FIXME: message is awkward
            @throw RLMException(@"Property '%@.%@' cannot be made optional because optional '%@' properties are not supported.",
                                className, prop.name, RLMTypeToString(prop.type));
        }
    }

    return schema;
}

+ (NSArray *)propertiesForClass:(Class)objectClass isSwift:(bool)isSwiftClass {
    Class objectUtil = [objectClass objectUtilClass:isSwiftClass];
    NSArray *ignoredProperties = [objectUtil ignoredPropertiesForClass:objectClass];
    NSDictionary *linkingObjectsProperties = [objectUtil linkingObjectsPropertiesForClass:objectClass];
    NSDictionary *columnNameMap = [objectClass _realmColumnNames];

    // For Swift classes we need an instance of the object when parsing properties
    id swiftObjectInstance = isSwiftClass ? [[objectClass alloc] init] : nil;

    unsigned int count;
    std::unique_ptr<objc_property_t[], decltype(&free)> props(class_copyPropertyList(objectClass, &count), &free);
    NSMutableArray<RLMProperty *> *propArray = [NSMutableArray arrayWithCapacity:count];
    NSSet *indexed = [[NSSet alloc] initWithArray:[objectUtil indexedPropertiesForClass:objectClass]];
    for (unsigned int i = 0; i < count; i++) {
        NSString *propertyName = @(property_getName(props[i]));
        if ([ignoredProperties containsObject:propertyName]) {
            continue;
        }

        RLMProperty *prop = nil;
        if (isSwiftClass) {
            prop = [[RLMProperty alloc] initSwiftPropertyWithName:propertyName
                                                          indexed:[indexed containsObject:propertyName]
                                           linkPropertyDescriptor:linkingObjectsProperties[propertyName]
                                                         property:props[i]
                                                         instance:swiftObjectInstance];
        }
        else {
            prop = [[RLMProperty alloc] initWithName:propertyName
                                             indexed:[indexed containsObject:propertyName]
                              linkPropertyDescriptor:linkingObjectsProperties[propertyName]
                                            property:props[i]];
        }

        if (prop) {
<<<<<<< HEAD
=======
            if (columnNameMap) {
                prop.columnName = columnNameMap[prop.name];
            }
>>>>>>> 1f14315a
            [propArray addObject:prop];
        }
    }

    if (isSwiftClass) {
<<<<<<< HEAD
        [self addSwiftProperties:propArray objectUtil:objectUtil instance:swiftObjectInstance indexed:indexed];
=======
        [self addSwiftProperties:propArray objectUtil:objectUtil instance:swiftObjectInstance
                         indexed:indexed nameMap:columnNameMap];
>>>>>>> 1f14315a
    }

    if (auto requiredProperties = [objectUtil requiredPropertiesForClass:objectClass]) {
        for (RLMProperty *property in propArray) {
            bool required = [requiredProperties containsObject:property.name];
            if (required && property.type == RLMPropertyTypeObject && !property.array) {
                @throw RLMException(@"Object properties cannot be made required, "
                                    "but '+[%@ requiredProperties]' included '%@'", objectClass, property.name);
            }
            property.optional &= !required;
        }
    }

    for (RLMProperty *property in propArray) {
        if (!property.optional && property.type == RLMPropertyTypeObject && !property.array) {
            @throw RLMException(@"The `%@.%@` property must be marked as being optional.",
                                [objectClass className], property.name);
        }
    }

    return propArray;
}

+ (void)addSwiftProperties:(NSMutableArray<RLMProperty *> *)propArray
                objectUtil:(Class)objectUtil
                  instance:(id)instance
<<<<<<< HEAD
                   indexed:(NSSet<NSString *> *)indexed {
=======
                   indexed:(NSSet<NSString *> *)indexed
                   nameMap:(NSDictionary<NSString *, NSString *> *)columnNameMap {
>>>>>>> 1f14315a
    // The property list reported to the obj-c runtime for Swift objects is
    // incomplete and doesn't include Swift generics like List<> and
    // RealmOptional<>, and is missing information for some properties that
    // are reported, such as the difference between `String` and `String?`. To
    // deal with this, we also get the properties from Swift reflection, and
    // merge the results.

    NSArray<RLMSwiftPropertyMetadata *> *props = [objectUtil getSwiftProperties:instance];
    if (!props) {
        // A Swift subclass of RLMObject, which operates under obj-c rules
        return;
    }

    // Track the index that we expect the next property to go in, for inserting
    // generic properties into the correct place
    NSUInteger nextIndex = 0;
    for (RLMSwiftPropertyMetadata *md in props) {
        // In theory existing should only ever be nextIndex or NSNotFound, and
        // this search is just a waste of time.
        // FIXME: verify if this is actually true
        NSUInteger existing = [propArray indexOfObjectPassingTest:^(RLMProperty *obj, NSUInteger, BOOL *) {
            return [obj.name isEqualToString:md.propertyName];
        }];

<<<<<<< HEAD
        switch (md.kind) {
            case RLMSwiftPropertyKindList: // List<>
                [propArray insertObject:[[RLMProperty alloc] initSwiftListPropertyWithName:md.propertyName
                                                                                  instance:instance]
                                atIndex:nextIndex];
                break;
            case RLMSwiftPropertyKindLinkingObjects: { // LinkingObjects<>
                Ivar ivar = class_getInstanceVariable([instance class], md.propertyName.UTF8String);
                [propArray insertObject:[[RLMProperty alloc] initSwiftLinkingObjectsPropertyWithName:md.propertyName
                                                                                                ivar:ivar
                                                                                     objectClassName:md.className
                                                                              linkOriginPropertyName:md.linkedPropertyName]
                                atIndex:nextIndex];
=======
        RLMProperty *prop;
        switch (md.kind) {
            case RLMSwiftPropertyKindList: // List<>
                prop = [[RLMProperty alloc] initSwiftListPropertyWithName:md.propertyName instance:instance];
                break;
            case RLMSwiftPropertyKindLinkingObjects: { // LinkingObjects<>
                Ivar ivar = class_getInstanceVariable([instance class], md.propertyName.UTF8String);
                prop = [[RLMProperty alloc] initSwiftLinkingObjectsPropertyWithName:md.propertyName
                                                                               ivar:ivar
                                                                    objectClassName:md.className
                                                             linkOriginPropertyName:md.linkedPropertyName];
>>>>>>> 1f14315a
                break;
            }
            case RLMSwiftPropertyKindOptional: {
                if (existing != NSNotFound) {
                    // String?, Data?, Date? with a non-nil default value
                    // We already know about this property from obj-c and we
                    // defaulted to optional, so nothing to do
                    break;
                }

<<<<<<< HEAD
                // RealmOptional<>
                Ivar ivar = class_getInstanceVariable([instance class], md.propertyName.UTF8String);
                BOOL isIndexed = [indexed containsObject:md.propertyName];
                [propArray insertObject:[[RLMProperty alloc] initSwiftOptionalPropertyWithName:md.propertyName
                                                                                       indexed:isIndexed
                                                                                          ivar:ivar
                                                                                  propertyType:md.propertyType]
                                atIndex:nextIndex];
=======
                Ivar ivar;
                if (md.propertyType == RLMPropertyTypeString) {
                    // FIXME: A non-@objc dynamic String? property which we
                    // can't actually read so we're always just going to pretend it's nil
                    // https://github.com/realm/realm-cocoa/issues/5784
                    ivar = RLMDummySwiftIvar;
                }
                else {
                    // RealmOptional<>
                    ivar = class_getInstanceVariable([instance class], md.propertyName.UTF8String);
                }

                prop = [[RLMProperty alloc] initSwiftOptionalPropertyWithName:md.propertyName
                                                                      indexed:[indexed containsObject:md.propertyName]
                                                                         ivar:ivar
                                                                 propertyType:md.propertyType];
>>>>>>> 1f14315a
                break;
            }

            case RLMSwiftPropertyKindOther:
            case RLMSwiftPropertyKindNilLiteralOptional:
                // This might be a property which wasn't reported to obj-c and
                // isn't one of our supported generic types, in which case we
                // ignore it
                if (existing == NSNotFound) {
                    --nextIndex;
                }
                // or it might be a String?, Data?, Date? or object field with
                // a nil default value
                else if (md.kind == RLMSwiftPropertyKindNilLiteralOptional) {
                    propArray[existing].optional = true;
                }
                // or it may be some non-optional property which may have been
                // previously marked as optional due to that being the default
                // in obj-c
                else {
                    propArray[existing].optional = false;
                }
                break;
        }

<<<<<<< HEAD
=======
        if (prop) {
            if (columnNameMap) {
                prop.columnName = columnNameMap[prop.name];
            }
            [propArray insertObject:prop atIndex:nextIndex];
        }

>>>>>>> 1f14315a
        ++nextIndex;
    }
}

- (id)copyWithZone:(NSZone *)zone {
    RLMObjectSchema *schema = [[RLMObjectSchema allocWithZone:zone] init];
    schema->_objectClass = _objectClass;
    schema->_className = _className;
    schema->_objectClass = _objectClass;
    schema->_accessorClass = _objectClass;
    schema->_unmanagedClass = _unmanagedClass;
    schema->_isSwiftClass = _isSwiftClass;

    // call property setter to reset map and primary key
    schema.properties = [[NSArray allocWithZone:zone] initWithArray:_properties copyItems:YES];
    schema.computedProperties = [[NSArray allocWithZone:zone] initWithArray:_computedProperties copyItems:YES];

    return schema;
}

- (BOOL)isEqualToObjectSchema:(RLMObjectSchema *)objectSchema {
    if (objectSchema.properties.count != _properties.count) {
        return NO;
    }

    if (![_properties isEqualToArray:objectSchema.properties]) {
        return NO;
    }
    if (![_computedProperties isEqualToArray:objectSchema.computedProperties]) {
        return NO;
    }

    return YES;
}

- (NSString *)description {
    NSMutableString *propertiesString = [NSMutableString string];
    for (RLMProperty *property in self.properties) {
        [propertiesString appendFormat:@"\t%@\n", [property.description stringByReplacingOccurrencesOfString:@"\n" withString:@"\n\t"]];
    }
    for (RLMProperty *property in self.computedProperties) {
        [propertiesString appendFormat:@"\t%@\n", [property.description stringByReplacingOccurrencesOfString:@"\n" withString:@"\n\t"]];
    }
    return [NSString stringWithFormat:@"%@ {\n%@}", self.className, propertiesString];
}

- (NSString *)objectName {
    return [self.objectClass _realmObjectName] ?: _className;
}

- (realm::ObjectSchema)objectStoreCopy:(RLMSchema *)schema {
    ObjectSchema objectSchema;
    objectSchema.name = self.objectName.UTF8String;
    objectSchema.primary_key = _primaryKeyProperty ? _primaryKeyProperty.columnName.UTF8String : "";
    for (RLMProperty *prop in _properties) {
        Property p = [prop objectStoreCopy:schema];
        p.is_primary = (prop == _primaryKeyProperty);
        objectSchema.persisted_properties.push_back(std::move(p));
    }
    for (RLMProperty *prop in _computedProperties) {
        objectSchema.computed_properties.push_back([prop objectStoreCopy:schema]);
    }
    return objectSchema;
}

+ (instancetype)objectSchemaForObjectStoreSchema:(realm::ObjectSchema const&)objectSchema {
    RLMObjectSchema *schema = [RLMObjectSchema new];
    schema.className = @(objectSchema.name.c_str());

    // create array of RLMProperties
    NSMutableArray *properties = [NSMutableArray arrayWithCapacity:objectSchema.persisted_properties.size()];
    for (const Property &prop : objectSchema.persisted_properties) {
        RLMProperty *property = [RLMProperty propertyForObjectStoreProperty:prop];
        property.isPrimary = (prop.name == objectSchema.primary_key);
        [properties addObject:property];
    }
    schema.properties = properties;

    NSMutableArray *computedProperties = [NSMutableArray arrayWithCapacity:objectSchema.computed_properties.size()];
    for (const Property &prop : objectSchema.computed_properties) {
        [computedProperties addObject:[RLMProperty propertyForObjectStoreProperty:prop]];
    }
    schema.computedProperties = computedProperties;

    // get primary key from realm metadata
    if (objectSchema.primary_key.length()) {
        NSString *primaryKeyString = [NSString stringWithUTF8String:objectSchema.primary_key.c_str()];
        schema.primaryKeyProperty = schema[primaryKeyString];
        if (!schema.primaryKeyProperty) {
            @throw RLMException(@"No property matching primary key '%@'", primaryKeyString);
        }
    }

    // for dynamic schema use vanilla RLMDynamicObject accessor classes
    schema.objectClass = RLMObject.class;
    schema.accessorClass = RLMDynamicObject.class;
    schema.unmanagedClass = RLMObject.class;

    return schema;
}

- (NSArray *)swiftGenericProperties {
    if (_swiftGenericProperties) {
        return _swiftGenericProperties;
    }

    // This check isn't semantically required, but avoiding accessing the local
    // static helps perf in the obj-c case
    if (!_isSwiftClass) {
        return _swiftGenericProperties = @[];
    }

    // Check if it's a swift class using the obj-c API
    static Class s_swiftObjectClass = NSClassFromString(@"RealmSwiftObject");
    if (![_accessorClass isSubclassOfClass:s_swiftObjectClass]) {
        return _swiftGenericProperties = @[];
    }

    NSMutableArray *genericProperties = [NSMutableArray new];
    for (RLMProperty *prop in _properties) {
        if (prop->_swiftIvar) {
            [genericProperties addObject:prop];
        }
    }
    // Currently all computed properties are Swift generics
    [genericProperties addObjectsFromArray:_computedProperties];

    return _swiftGenericProperties = genericProperties;
}

@end<|MERGE_RESOLUTION|>--- conflicted
+++ resolved
@@ -215,23 +215,16 @@
         }
 
         if (prop) {
-<<<<<<< HEAD
-=======
             if (columnNameMap) {
                 prop.columnName = columnNameMap[prop.name];
             }
->>>>>>> 1f14315a
             [propArray addObject:prop];
         }
     }
 
     if (isSwiftClass) {
-<<<<<<< HEAD
-        [self addSwiftProperties:propArray objectUtil:objectUtil instance:swiftObjectInstance indexed:indexed];
-=======
         [self addSwiftProperties:propArray objectUtil:objectUtil instance:swiftObjectInstance
                          indexed:indexed nameMap:columnNameMap];
->>>>>>> 1f14315a
     }
 
     if (auto requiredProperties = [objectUtil requiredPropertiesForClass:objectClass]) {
@@ -258,12 +251,8 @@
 + (void)addSwiftProperties:(NSMutableArray<RLMProperty *> *)propArray
                 objectUtil:(Class)objectUtil
                   instance:(id)instance
-<<<<<<< HEAD
-                   indexed:(NSSet<NSString *> *)indexed {
-=======
                    indexed:(NSSet<NSString *> *)indexed
                    nameMap:(NSDictionary<NSString *, NSString *> *)columnNameMap {
->>>>>>> 1f14315a
     // The property list reported to the obj-c runtime for Swift objects is
     // incomplete and doesn't include Swift generics like List<> and
     // RealmOptional<>, and is missing information for some properties that
@@ -288,21 +277,6 @@
             return [obj.name isEqualToString:md.propertyName];
         }];
 
-<<<<<<< HEAD
-        switch (md.kind) {
-            case RLMSwiftPropertyKindList: // List<>
-                [propArray insertObject:[[RLMProperty alloc] initSwiftListPropertyWithName:md.propertyName
-                                                                                  instance:instance]
-                                atIndex:nextIndex];
-                break;
-            case RLMSwiftPropertyKindLinkingObjects: { // LinkingObjects<>
-                Ivar ivar = class_getInstanceVariable([instance class], md.propertyName.UTF8String);
-                [propArray insertObject:[[RLMProperty alloc] initSwiftLinkingObjectsPropertyWithName:md.propertyName
-                                                                                                ivar:ivar
-                                                                                     objectClassName:md.className
-                                                                              linkOriginPropertyName:md.linkedPropertyName]
-                                atIndex:nextIndex];
-=======
         RLMProperty *prop;
         switch (md.kind) {
             case RLMSwiftPropertyKindList: // List<>
@@ -314,7 +288,6 @@
                                                                                ivar:ivar
                                                                     objectClassName:md.className
                                                              linkOriginPropertyName:md.linkedPropertyName];
->>>>>>> 1f14315a
                 break;
             }
             case RLMSwiftPropertyKindOptional: {
@@ -325,16 +298,6 @@
                     break;
                 }
 
-<<<<<<< HEAD
-                // RealmOptional<>
-                Ivar ivar = class_getInstanceVariable([instance class], md.propertyName.UTF8String);
-                BOOL isIndexed = [indexed containsObject:md.propertyName];
-                [propArray insertObject:[[RLMProperty alloc] initSwiftOptionalPropertyWithName:md.propertyName
-                                                                                       indexed:isIndexed
-                                                                                          ivar:ivar
-                                                                                  propertyType:md.propertyType]
-                                atIndex:nextIndex];
-=======
                 Ivar ivar;
                 if (md.propertyType == RLMPropertyTypeString) {
                     // FIXME: A non-@objc dynamic String? property which we
@@ -351,7 +314,6 @@
                                                                       indexed:[indexed containsObject:md.propertyName]
                                                                          ivar:ivar
                                                                  propertyType:md.propertyType];
->>>>>>> 1f14315a
                 break;
             }
 
@@ -377,8 +339,6 @@
                 break;
         }
 
-<<<<<<< HEAD
-=======
         if (prop) {
             if (columnNameMap) {
                 prop.columnName = columnNameMap[prop.name];
@@ -386,7 +346,6 @@
             [propArray insertObject:prop atIndex:nextIndex];
         }
 
->>>>>>> 1f14315a
         ++nextIndex;
     }
 }
