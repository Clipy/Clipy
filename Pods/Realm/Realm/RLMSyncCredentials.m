////////////////////////////////////////////////////////////////////////////
//
// Copyright 2016 Realm Inc.
//
// Licensed under the Apache License, Version 2.0 (the "License");
// you may not use this file except in compliance with the License.
// You may obtain a copy of the License at
//
// http://www.apache.org/licenses/LICENSE-2.0
//
// Unless required by applicable law or agreed to in writing, software
// distributed under the License is distributed on an "AS IS" BASIS,
// WITHOUT WARRANTIES OR CONDITIONS OF ANY KIND, either express or implied.
// See the License for the specific language governing permissions and
// limitations under the License.
//
////////////////////////////////////////////////////////////////////////////

#import "RLMSyncCredentials.h"
#import "RLMSyncUtil_Private.h"

/// A Twitter account as an identity provider.
//extern RLMIdentityProvider const RLMIdentityProviderTwitter;

RLMIdentityProvider const RLMIdentityProviderDebug                  = @"debug";
RLMIdentityProvider const RLMIdentityProviderRealm                  = @"realm";
RLMIdentityProvider const RLMIdentityProviderUsernamePassword       = @"password";
RLMIdentityProvider const RLMIdentityProviderFacebook               = @"facebook";
RLMIdentityProvider const RLMIdentityProviderTwitter                = @"twitter";
RLMIdentityProvider const RLMIdentityProviderGoogle                 = @"google";
RLMIdentityProvider const RLMIdentityProviderCloudKit               = @"cloudkit";
RLMIdentityProvider const RLMIdentityProviderJWT                    = @"jwt";
RLMIdentityProvider const RLMIdentityProviderAnonymous              = @"anonymous";
RLMIdentityProvider const RLMIdentityProviderNickname               = @"nickname";

@interface RLMSyncCredentials ()

- (instancetype)initWithCustomToken:(RLMSyncCredentialsToken)token
                           provider:(RLMIdentityProvider)provider
                           userInfo:(NSDictionary *)userInfo NS_DESIGNATED_INITIALIZER;

@property (nonatomic, readwrite) RLMSyncCredentialsToken token;
@property (nonatomic, readwrite) RLMIdentityProvider provider;
@property (nonatomic, readwrite) NSDictionary *userInfo;

@end

@implementation RLMSyncCredentials

+ (instancetype)credentialsWithFacebookToken:(RLMSyncCredentialsToken)token {
    return [[self alloc] initWithCustomToken:token provider:RLMIdentityProviderFacebook userInfo:nil];
}

+ (instancetype)credentialsWithGoogleToken:(RLMSyncCredentialsToken)token {
    return [[self alloc] initWithCustomToken:token provider:RLMIdentityProviderGoogle userInfo:nil];
}

+ (instancetype)credentialsWithCloudKitToken:(RLMSyncCredentialsToken)token {
    return [[self alloc] initWithCustomToken:token provider:RLMIdentityProviderCloudKit userInfo:nil];
}

+ (instancetype)credentialsWithUsername:(NSString *)username
                               password:(NSString *)password
                               register:(BOOL)shouldRegister {
    return [[self alloc] initWithCustomToken:username
                                    provider:RLMIdentityProviderUsernamePassword
                                    userInfo:@{kRLMSyncPasswordKey: password,
                                               kRLMSyncRegisterKey: @(shouldRegister)}];
}

<<<<<<< HEAD
=======
+ (instancetype)credentialsWithJWT:(NSString *)token {
    return [[self alloc] initWithCustomToken:token provider:RLMIdentityProviderJWT userInfo:nil];
}
    
+ (instancetype)anonymousCredentials {
    return [[self alloc] initWithCustomToken:@"" provider:RLMIdentityProviderAnonymous userInfo:nil];
}
    
+ (instancetype)credentialsWithNickname:(NSString *)nickname isAdmin:(BOOL)isAdmin {
    return [[self alloc] initWithCustomToken:nickname
                                    provider:RLMIdentityProviderNickname
                                    userInfo:@{kRLMSyncIsAdminKey: @(isAdmin), kRLMSyncDataKey: nickname}];
}

>>>>>>> 1f14315a
/// Intended only for testing use. Will only work if the ROS is started with the `debug` provider enabled.
+ (instancetype)credentialsWithDebugUserID:(NSString *)userID isAdmin:(BOOL)isAdmin {
    return [[self alloc] initWithCustomToken:userID
                                    provider:RLMIdentityProviderDebug
                                    userInfo:@{kRLMSyncIsAdminKey: @(isAdmin)}];
}

+ (instancetype)credentialsWithAccessToken:(RLMServerToken)accessToken identity:(NSString *)identity {
    return [[self alloc] initWithCustomToken:accessToken
                                    provider:RLMIdentityProviderAccessToken
                                    userInfo:@{kRLMSyncIdentityKey: identity}];
}

- (BOOL)isEqual:(id)object {
    if (![object isKindOfClass:[RLMSyncCredentials class]]) {
        return NO;
    }
    RLMSyncCredentials *that = (RLMSyncCredentials *)object;
    return ([self.token isEqualToString:that.token]
            && [self.provider isEqualToString:that.provider]
            && [self.userInfo isEqual:that.userInfo]);
}

- (instancetype)initWithCustomToken:(RLMSyncCredentialsToken)token
                           provider:(RLMIdentityProvider)provider
                           userInfo:(NSDictionary *)userInfo {
    if (self = [super init]) {
        self.token = token;
        self.provider = provider;
        self.userInfo = userInfo;
        return self;
    }
    return nil;
}

@end<|MERGE_RESOLUTION|>--- conflicted
+++ resolved
@@ -68,8 +68,6 @@
                                                kRLMSyncRegisterKey: @(shouldRegister)}];
 }
 
-<<<<<<< HEAD
-=======
 + (instancetype)credentialsWithJWT:(NSString *)token {
     return [[self alloc] initWithCustomToken:token provider:RLMIdentityProviderJWT userInfo:nil];
 }
@@ -84,7 +82,6 @@
                                     userInfo:@{kRLMSyncIsAdminKey: @(isAdmin), kRLMSyncDataKey: nickname}];
 }
 
->>>>>>> 1f14315a
 /// Intended only for testing use. Will only work if the ROS is started with the `debug` provider enabled.
 + (instancetype)credentialsWithDebugUserID:(NSString *)userID isAdmin:(BOOL)isAdmin {
     return [[self alloc] initWithCustomToken:userID
