--- conflicted
+++ resolved
@@ -90,12 +90,6 @@
     }
 
     for (RLMProperty *prop in object->_objectSchema.swiftGenericProperties) {
-<<<<<<< HEAD
-        if (prop.type == RLMPropertyTypeLinkingObjects) {
-            id linkingObjects = object_getIvar(object, prop.swiftIvar);
-            [linkingObjects setObject:(id)[[RLMWeakObjectHandle alloc] initWithObject:object]];
-            [linkingObjects setProperty:prop];
-=======
         if (prop.swiftIvar == RLMDummySwiftIvar) {
             // FIXME: this should actually be an error as it's the result of an
             // invalid object definition, but that's a breaking change so
@@ -111,11 +105,6 @@
         else if (prop.array) {
             RLMArray *array = [[RLMManagedArray alloc] initWithParent:object property:prop];
             [ivar set_rlmArray:array];
->>>>>>> 1f14315a
-        }
-        else if (prop.array) {
-            RLMArray *array = [[RLMManagedArray alloc] initWithParent:object property:prop];
-            [object_getIvar(object, prop.swiftIvar) set_rlmArray:array];
         }
         else {
             RLMInitializeManagedOptional(ivar, object, prop);
