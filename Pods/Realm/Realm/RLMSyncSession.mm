--- conflicted
+++ resolved
@@ -216,8 +216,6 @@
     SyncManager::shared().immediately_run_file_actions(std::move(token->_originalPath));
 }
 
-<<<<<<< HEAD
-=======
 + (nullable RLMSyncSession *)sessionForRealm:(RLMRealm *)realm {
     auto& config = realm->_realm->config().sync_config;
     if (!config) {
@@ -230,7 +228,6 @@
     return nil;
 }
 
->>>>>>> 1f14315a
 @end
 
 // MARK: - Error action token
