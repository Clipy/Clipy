////////////////////////////////////////////////////////////////////////////
//
// Copyright 2016 Realm Inc.
//
// Licensed under the Apache License, Version 2.0 (the "License");
// you may not use this file except in compliance with the License.
// You may obtain a copy of the License at
//
// http://www.apache.org/licenses/LICENSE-2.0
//
// Unless required by applicable law or agreed to in writing, software
// distributed under the License is distributed on an "AS IS" BASIS,
// WITHOUT WARRANTIES OR CONDITIONS OF ANY KIND, either express or implied.
// See the License for the specific language governing permissions and
// limitations under the License.
//
////////////////////////////////////////////////////////////////////////////

#include "sync/impl/sync_metadata.hpp"

#include "object_schema.hpp"
#include "object_store.hpp"
#include "property.hpp"
#include "results.hpp"
#include "schema.hpp"
#include "util/uuid.hpp"
#if REALM_PLATFORM_APPLE
#include "impl/apple/keychain_helper.hpp"
#endif

#include <realm/descriptor.hpp>
#include <realm/table.hpp>

namespace {
static const char * const c_sync_userMetadata = "UserMetadata";
static const char * const c_sync_marked_for_removal = "marked_for_removal";
static const char * const c_sync_identity = "identity";
static const char * const c_sync_local_uuid = "local_uuid";
static const char * const c_sync_auth_server_url = "auth_server_url";
static const char * const c_sync_user_token = "user_token";
static const char * const c_sync_user_is_admin = "user_is_admin";

static const char * const c_sync_fileActionMetadata = "FileActionMetadata";
static const char * const c_sync_original_name = "original_name";
static const char * const c_sync_new_name = "new_name";
static const char * const c_sync_action = "action";
static const char * const c_sync_url = "url";

static const char * const c_sync_clientMetadata = "ClientMetadata";
static const char * const c_sync_uuid = "uuid";

realm::Schema make_schema()
{
    using namespace realm;
    return Schema{
        {c_sync_userMetadata, {
            {c_sync_identity, PropertyType::String},
            {c_sync_local_uuid, PropertyType::String},
            {c_sync_marked_for_removal, PropertyType::Bool},
            {c_sync_user_token, PropertyType::String|PropertyType::Nullable},
            {c_sync_auth_server_url, PropertyType::String},
            {c_sync_user_is_admin, PropertyType::Bool},
        }},
        {c_sync_fileActionMetadata, {
            {c_sync_original_name, PropertyType::String, Property::IsPrimary{true}},
            {c_sync_new_name, PropertyType::String|PropertyType::Nullable},
            {c_sync_action, PropertyType::Int},
            {c_sync_url, PropertyType::String},
            {c_sync_identity, PropertyType::String},
        }},
        {c_sync_clientMetadata, {
            {c_sync_uuid, PropertyType::String},
        }}
    };
}

} // anonymous namespace

namespace realm {

// MARK: - Sync metadata manager

SyncMetadataManager::SyncMetadataManager(std::string path,
                                         bool should_encrypt,
                                         util::Optional<std::vector<char>> encryption_key)
{
    constexpr uint64_t SCHEMA_VERSION = 2;

    Realm::Config config;
    config.automatic_change_notifications = false;
    config.path = path;
    config.schema = make_schema();
    config.schema_version = SCHEMA_VERSION;
    config.schema_mode = SchemaMode::Automatic;
#if REALM_PLATFORM_APPLE
    if (should_encrypt && !encryption_key) {
        encryption_key = keychain::metadata_realm_encryption_key(File::exists(path));
    }
#endif
    if (should_encrypt) {
        if (!encryption_key) {
            throw std::invalid_argument("Metadata Realm encryption was specified, but no encryption key was provided.");
        }
        config.encryption_key = std::move(*encryption_key);
    }

    config.migration_function = [](SharedRealm old_realm, SharedRealm realm, Schema&) {
        if (old_realm->schema_version() < 2) {
            TableRef old_table = ObjectStore::table_for_object_type(old_realm->read_group(), c_sync_userMetadata);
            TableRef table = ObjectStore::table_for_object_type(realm->read_group(), c_sync_userMetadata);

            // Get all the SyncUserMetadata objects.
            Results results(old_realm, *old_table);

            // Column indices.
            size_t old_idx_identity = old_table->get_column_index(c_sync_identity);
            size_t old_idx_url = old_table->get_column_index(c_sync_auth_server_url);
            size_t idx_local_uuid = table->get_column_index(c_sync_local_uuid);
            size_t idx_url = table->get_column_index(c_sync_auth_server_url);

            for (size_t i = 0; i < results.size(); i++) {
                RowExpr entry = results.get(i);
                // Set the UUID equal to the user identity for existing users.
                auto identity = entry.get_string(old_idx_identity);
                table->set_string(idx_local_uuid, entry.get_index(), identity);
                // Migrate the auth server URLs to a non-nullable property.
                auto url = entry.get_string(old_idx_url);
                table->set_string(idx_url, entry.get_index(), url.is_null() ? "" : url);
            }
        }
    };

    SharedRealm realm = Realm::get_shared_realm(config);

    // Get data about the (hardcoded) schemas
    auto object_schema = realm->schema().find(c_sync_userMetadata);
    m_user_schema = {
        object_schema->persisted_properties[0].table_column,
        object_schema->persisted_properties[1].table_column,
        object_schema->persisted_properties[2].table_column,
        object_schema->persisted_properties[3].table_column,
        object_schema->persisted_properties[4].table_column,
        object_schema->persisted_properties[5].table_column,
    };

    object_schema = realm->schema().find(c_sync_fileActionMetadata);
    m_file_action_schema = {
        object_schema->persisted_properties[0].table_column,
        object_schema->persisted_properties[1].table_column,
        object_schema->persisted_properties[2].table_column,
        object_schema->persisted_properties[3].table_column,
        object_schema->persisted_properties[4].table_column,
    };

    object_schema = realm->schema().find(c_sync_clientMetadata);
    m_client_schema = {
        object_schema->persisted_properties[0].table_column,
    };

    m_metadata_config = std::move(config);

    m_client_uuid = [&]() -> std::string {
        TableRef table = ObjectStore::table_for_object_type(realm->read_group(), c_sync_clientMetadata);
        if (table->is_empty()) {
            realm->begin_transaction();
            if (table->is_empty()) {
                size_t idx = table->add_empty_row();
                REALM_ASSERT_DEBUG(idx == 0);
                auto uuid = uuid_string();
                table->set_string(m_client_schema.idx_uuid, idx, uuid);
                realm->commit_transaction();
                return uuid;
            }
            realm->cancel_transaction();
        }
        return table->get_string(m_client_schema.idx_uuid, 0);
    }();
}

SyncUserMetadataResults SyncMetadataManager::all_unmarked_users() const
{
    return get_users(false);
}

SyncUserMetadataResults SyncMetadataManager::all_users_marked_for_removal() const
{
    return get_users(true);
}

SyncUserMetadataResults SyncMetadataManager::get_users(bool marked) const
{
    auto realm = get_realm();
    TableRef table = ObjectStore::table_for_object_type(realm->read_group(), c_sync_userMetadata);
    Query query = table->where().equal(m_user_schema.idx_marked_for_removal, marked);

    Results results(realm, std::move(query));
    return SyncUserMetadataResults(std::move(results), std::move(realm), m_user_schema);
}

SyncFileActionMetadataResults SyncMetadataManager::all_pending_actions() const
{
    auto realm = get_realm();
    TableRef table = ObjectStore::table_for_object_type(realm->read_group(), c_sync_fileActionMetadata);
    Results results(realm, table->where());
    return SyncFileActionMetadataResults(std::move(results), std::move(realm), m_file_action_schema);
}

util::Optional<SyncUserMetadata> SyncMetadataManager::get_or_make_user_metadata(const std::string& identity,
                                                                                const std::string& url,
                                                                                bool make_if_absent) const
{
    auto realm = get_realm();
    auto& schema = m_user_schema;

    // Retrieve or create the row for this object.
    TableRef table = ObjectStore::table_for_object_type(realm->read_group(), c_sync_userMetadata);
    Query query = table->where().equal(schema.idx_identity, identity).equal(schema.idx_auth_server_url, url);
    Results results(realm, std::move(query));
    REALM_ASSERT_DEBUG(results.size() < 2);
    auto row = results.first();

    if (!row) {
        if (!make_if_absent)
            return none;

        realm->begin_transaction();
        // Check the results again.
        row = results.first();
        if (!row) {
            auto row = table->get(table->add_empty_row());
            std::string uuid = util::uuid_string();
            row.set_string(schema.idx_identity, identity);
            row.set_string(schema.idx_auth_server_url, url);
            row.set_string(schema.idx_local_uuid, uuid);
            row.set_bool(schema.idx_user_is_admin, false);
            row.set_bool(schema.idx_marked_for_removal, false);
            realm->commit_transaction();
            return SyncUserMetadata(schema, std::move(realm), std::move(row));
        } else {
            // Someone beat us to adding this user.
            if (row->get_bool(schema.idx_marked_for_removal)) {
                // User is dead. Revive or return none.
                if (make_if_absent) {
                    row->set_bool(schema.idx_marked_for_removal, false);
                    realm->commit_transaction();
                } else {
                    realm->cancel_transaction();
                    return none;
                }
            } else {
                // User is alive, nothing else to do.
                realm->cancel_transaction();
            }
            return SyncUserMetadata(schema, std::move(realm), std::move(*row));
        }
    }

    // Got an existing user.
    if (row->get_bool(schema.idx_marked_for_removal)) {
        // User is dead. Revive or return none.
        if (make_if_absent) {
            realm->begin_transaction();
            row->set_bool(schema.idx_marked_for_removal, false);
            realm->commit_transaction();
        } else {
            return none;
        }
    }
    return SyncUserMetadata(schema, std::move(realm), std::move(*row));
}

void SyncMetadataManager::make_file_action_metadata(StringData original_name,
                                                    StringData url,
                                                    StringData local_uuid,
                                                    SyncFileActionMetadata::Action action,
                                                    StringData new_name) const
{
    // This function can't use get_shared_realm() because it's called on a
    // background thread and that's currently not supported by the libuv
    // implementation of EventLoopSignal
    std::unique_ptr<Replication> history;
    std::unique_ptr<SharedGroup> shared_group;
    std::unique_ptr<Group> read_only_group;
    Realm::open_with_config(m_metadata_config, history, shared_group, read_only_group, nullptr);

    // Retrieve or create the row for this object.
    WriteTransaction wt(*shared_group);
    TableRef table = ObjectStore::table_for_object_type(wt.get_group(), c_sync_fileActionMetadata);

    auto& schema = m_file_action_schema;
    size_t row_idx = table->find_first_string(schema.idx_original_name, original_name);
    if (row_idx == not_found) {
        row_idx = table->add_empty_row();
        table->set_string(schema.idx_original_name, row_idx, original_name);
    }
    table->set_string(schema.idx_new_name, row_idx, new_name);
    table->set_int(schema.idx_action, row_idx, static_cast<int64_t>(action));
    table->set_string(schema.idx_url, row_idx, url);
    table->set_string(schema.idx_user_identity, row_idx, local_uuid);
    wt.commit();
}

util::Optional<SyncFileActionMetadata> SyncMetadataManager::get_file_action_metadata(StringData original_name) const
{
    auto realm = get_realm();
    auto& schema = m_file_action_schema;
    TableRef table = ObjectStore::table_for_object_type(realm->read_group(), c_sync_fileActionMetadata);
    size_t row_idx = table->find_first_string(schema.idx_original_name, original_name);
    if (row_idx == not_found)
        return none;

    return SyncFileActionMetadata(std::move(schema), std::move(realm), table->get(row_idx));
}

<<<<<<< HEAD
std::string SyncMetadataManager::client_uuid() const
{
    auto realm = Realm::get_shared_realm(m_metadata_config);
    TableRef table = ObjectStore::table_for_object_type(realm->read_group(), c_sync_clientMetadata);
    if (table->is_empty()) {
        realm->begin_transaction();
        if (table->is_empty()) {
            size_t idx = table->add_empty_row();
            REALM_ASSERT_DEBUG(idx == 0);
            auto uuid = uuid_string();
            table->set_string(m_client_schema.idx_uuid, idx, uuid);
            realm->commit_transaction();
            return uuid;
        }
        realm->cancel_transaction();
    }

    return table->get_string(m_client_schema.idx_uuid, 0);
=======
std::shared_ptr<Realm> SyncMetadataManager::get_realm() const
{
    auto realm = Realm::get_shared_realm(m_metadata_config);
    realm->refresh();
    return realm;
>>>>>>> a8ca8729
}

// MARK: - Sync user metadata

SyncUserMetadata::SyncUserMetadata(Schema schema, SharedRealm realm, RowExpr row)
: m_realm(std::move(realm))
, m_schema(std::move(schema))
, m_row(row)
{ }

std::string SyncUserMetadata::identity() const
{
    REALM_ASSERT(m_realm);
    m_realm->verify_thread();
    return m_row.get_string(m_schema.idx_identity);
}

std::string SyncUserMetadata::local_uuid() const
{
    REALM_ASSERT(m_realm);
    m_realm->verify_thread();
    return m_row.get_string(m_schema.idx_local_uuid);
}

util::Optional<std::string> SyncUserMetadata::user_token() const
{
    REALM_ASSERT(m_realm);
    m_realm->verify_thread();
    StringData result = m_row.get_string(m_schema.idx_user_token);
    return result.is_null() ? util::none : util::make_optional(std::string(result));
}

std::string SyncUserMetadata::auth_server_url() const
{
    REALM_ASSERT(m_realm);
    m_realm->verify_thread();
    return m_row.get_string(m_schema.idx_auth_server_url);
}

bool SyncUserMetadata::is_admin() const
{
    REALM_ASSERT(m_realm);
    m_realm->verify_thread();
    return m_row.get_bool(m_schema.idx_user_is_admin);
}

void SyncUserMetadata::set_user_token(util::Optional<std::string> user_token)
{
    if (m_invalid)
        return;

    REALM_ASSERT_DEBUG(m_realm);
    m_realm->verify_thread();
    m_realm->begin_transaction();
    m_row.set_string(m_schema.idx_user_token, *user_token);
    m_realm->commit_transaction();
}

void SyncUserMetadata::set_is_admin(bool is_admin)
{
    if (m_invalid)
        return;

    REALM_ASSERT_DEBUG(m_realm);
    m_realm->verify_thread();
    m_realm->begin_transaction();
    m_row.set_bool(m_schema.idx_user_is_admin, is_admin);
    m_realm->commit_transaction();
}

void SyncUserMetadata::mark_for_removal()
{
    if (m_invalid)
        return;

    m_realm->verify_thread();
    m_realm->begin_transaction();
    m_row.set_bool(m_schema.idx_marked_for_removal, true);
    m_realm->commit_transaction();
}

void SyncUserMetadata::remove()
{
    m_invalid = true;
    m_realm->begin_transaction();
    TableRef table = ObjectStore::table_for_object_type(m_realm->read_group(), c_sync_userMetadata);
    table->move_last_over(m_row.get_index());
    m_realm->commit_transaction();
    m_realm = nullptr;
}

// MARK: - File action metadata

SyncFileActionMetadata::SyncFileActionMetadata(Schema schema, SharedRealm realm, RowExpr row)
: m_realm(std::move(realm))
, m_schema(std::move(schema))
, m_row(row)
{ }

std::string SyncFileActionMetadata::original_name() const
{
    REALM_ASSERT(m_realm);
    m_realm->verify_thread();
    return m_row.get_string(m_schema.idx_original_name);
}

util::Optional<std::string> SyncFileActionMetadata::new_name() const
{
    REALM_ASSERT(m_realm);
    m_realm->verify_thread();
    StringData result = m_row.get_string(m_schema.idx_new_name);
    return result.is_null() ? util::none : util::make_optional(std::string(result));
}

std::string SyncFileActionMetadata::user_local_uuid() const
{
    REALM_ASSERT(m_realm);
    m_realm->verify_thread();
    return m_row.get_string(m_schema.idx_user_identity);
}

SyncFileActionMetadata::Action SyncFileActionMetadata::action() const
{
    REALM_ASSERT(m_realm);
    m_realm->verify_thread();
    return static_cast<SyncFileActionMetadata::Action>(m_row.get_int(m_schema.idx_action));
}

std::string SyncFileActionMetadata::url() const
{
    REALM_ASSERT(m_realm);
    m_realm->verify_thread();
    return m_row.get_string(m_schema.idx_url);
}

void SyncFileActionMetadata::remove()
{
    REALM_ASSERT(m_realm);
    m_realm->verify_thread();
    m_realm->begin_transaction();
    TableRef table = ObjectStore::table_for_object_type(m_realm->read_group(), c_sync_fileActionMetadata);
    table->move_last_over(m_row.get_index());
    m_realm->commit_transaction();
    m_realm = nullptr;
}

} // namespace realm<|MERGE_RESOLUTION|>--- conflicted
+++ resolved
@@ -312,32 +312,11 @@
     return SyncFileActionMetadata(std::move(schema), std::move(realm), table->get(row_idx));
 }
 
-<<<<<<< HEAD
-std::string SyncMetadataManager::client_uuid() const
-{
-    auto realm = Realm::get_shared_realm(m_metadata_config);
-    TableRef table = ObjectStore::table_for_object_type(realm->read_group(), c_sync_clientMetadata);
-    if (table->is_empty()) {
-        realm->begin_transaction();
-        if (table->is_empty()) {
-            size_t idx = table->add_empty_row();
-            REALM_ASSERT_DEBUG(idx == 0);
-            auto uuid = uuid_string();
-            table->set_string(m_client_schema.idx_uuid, idx, uuid);
-            realm->commit_transaction();
-            return uuid;
-        }
-        realm->cancel_transaction();
-    }
-
-    return table->get_string(m_client_schema.idx_uuid, 0);
-=======
 std::shared_ptr<Realm> SyncMetadataManager::get_realm() const
 {
     auto realm = Realm::get_shared_realm(m_metadata_config);
     realm->refresh();
     return realm;
->>>>>>> a8ca8729
 }
 
 // MARK: - Sync user metadata
