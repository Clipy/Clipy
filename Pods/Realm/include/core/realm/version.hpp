/*************************************************************************
 *
 * Copyright 2016 Realm Inc.
 *
 * Licensed under the Apache License, Version 2.0 (the "License");
 * you may not use this file except in compliance with the License.
 * You may obtain a copy of the License at
 *
 * http://www.apache.org/licenses/LICENSE-2.0
 *
 * Unless required by applicable law or agreed to in writing, software
 * distributed under the License is distributed on an "AS IS" BASIS,
 * WITHOUT WARRANTIES OR CONDITIONS OF ANY KIND, either express or implied.
 * See the License for the specific language governing permissions and
 * limitations under the License.
 *
 **************************************************************************/

#ifndef REALM_VERSION_HPP
#define REALM_VERSION_HPP

#include <string>

// Do not use `cmakedefine` here, as certain versions can be 0, which CMake
// interprets as being undefined.
<<<<<<< HEAD
#define REALM_VERSION_MAJOR 4
#define REALM_VERSION_MINOR 0
#define REALM_VERSION_PATCH 3
#define REALM_VERSION_EXTRA ""
#define REALM_VERSION_STRING "4.0.3"
=======
#define REALM_VERSION_MAJOR 5
#define REALM_VERSION_MINOR 10
#define REALM_VERSION_PATCH 2
#define REALM_VERSION_EXTRA ""
#define REALM_VERSION_STRING "5.10.2"
>>>>>>> 1f14315a

#define REALM_PRODUCT_NAME "realm-core"
#define REALM_VER_CHUNK "[" REALM_PRODUCT_NAME "-" REALM_VERSION_STRING "]"

namespace realm {

enum Feature {
    feature_Debug,
    feature_Replication,
};

class StringData;

class Version {
public:
    static int get_major() { return REALM_VERSION_MAJOR; }
    static int get_minor() { return REALM_VERSION_MINOR; }
    static int get_patch() { return REALM_VERSION_PATCH; }
    static StringData get_extra();
    static std::string get_version();
    static bool is_at_least(int major, int minor, int patch, StringData extra);
    static bool is_at_least(int major, int minor, int patch);
    static bool has_feature(Feature feature);
};


} // namespace realm

#endif // REALM_VERSION_HPP<|MERGE_RESOLUTION|>--- conflicted
+++ resolved
@@ -23,19 +23,11 @@
 
 // Do not use `cmakedefine` here, as certain versions can be 0, which CMake
 // interprets as being undefined.
-<<<<<<< HEAD
-#define REALM_VERSION_MAJOR 4
-#define REALM_VERSION_MINOR 0
-#define REALM_VERSION_PATCH 3
-#define REALM_VERSION_EXTRA ""
-#define REALM_VERSION_STRING "4.0.3"
-=======
 #define REALM_VERSION_MAJOR 5
 #define REALM_VERSION_MINOR 10
 #define REALM_VERSION_PATCH 2
 #define REALM_VERSION_EXTRA ""
 #define REALM_VERSION_STRING "5.10.2"
->>>>>>> 1f14315a
 
 #define REALM_PRODUCT_NAME "realm-core"
 #define REALM_VER_CHUNK "[" REALM_PRODUCT_NAME "-" REALM_VERSION_STRING "]"
