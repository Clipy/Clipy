--- conflicted
+++ resolved
@@ -23,10 +23,7 @@
 
 #include <realm/impl/cont_transact_hist.hpp>
 #include <realm/sync/instruction_replication.hpp>
-<<<<<<< HEAD
-=======
 #include <realm/sync/protocol.hpp>
->>>>>>> 1f14315a
 #include <realm/sync/transform.hpp>
 
 #ifndef REALM_SYNC_HISTORY_HPP
@@ -48,11 +45,7 @@
 };
 
 
-<<<<<<< HEAD
-class ClientHistory:
-=======
 class ClientHistoryBase :
->>>>>>> 1f14315a
         public InstructionReplication {
 public:
     using SyncTransactCallback = void(VersionID old_version, VersionID new_version);
@@ -193,24 +186,6 @@
     virtual std::vector<UploadChangeset> find_uploadable_changesets(UploadCursor& upload_progress,
                                                                     version_type end_version) const = 0;
 
-
-    struct UploadChangeset {
-        HistoryEntry::timestamp_type timestamp;
-        version_type client_version;
-        version_type server_version;
-        BinaryData changeset;
-        std::unique_ptr<char[]> buffer;
-    };
-
-    /// find_uploadable_changesets() returns a vector of history entries. The
-    /// history entries are returned in order and starts from the first available
-    /// entry. The number of entries returned is at least one, if possible, and
-    /// is size limited by a soft limit. Returned changesets produced a version
-    /// that succeeds `begin_version` and, and does not succeed `end_version`.
-    /// Returned changesets are also locally produced and non-empty.
-    virtual std::vector<UploadChangeset> find_uploadable_changesets(version_type begin_version,
-                                                            version_type end_version) const = 0;
-
     using RemoteChangeset = Transformer::RemoteChangeset;
 
     // FIXME: Apparently, this feature is expected by object store, but why?
@@ -256,16 +231,6 @@
     /// \param transact_reporter An optional callback which will be called with the
     /// version immediately processing the sync transaction and that of the sync
     /// transaction.
-<<<<<<< HEAD
-    ///
-    /// \return The new local version produced by the application of the
-    /// transformed changeset.
-    virtual version_type integrate_remote_changesets(SyncProgress progress,
-                                                     const RemoteChangeset* changesets,
-                                                     std::size_t num_changesets,
-                                                     util::Logger* replay_logger,
-                                                     std::function<SyncTransactCallback>&) = 0;
-=======
     virtual bool integrate_server_changesets(const SyncProgress& progress,
                                              const RemoteChangeset* changesets,
                                              std::size_t num_changesets, VersionInfo& new_version,
@@ -282,7 +247,6 @@
 public:
     class ChangesetCooker;
     class Config;
->>>>>>> 1f14315a
 
     /// Get the persisted upload/download progress in bytes.
     virtual void get_upload_download_bytes(std::uint_fast64_t& downloaded_bytes,
@@ -425,11 +389,7 @@
 }
 
 inline ClientHistory::ClientHistory(const std::string& realm_path):
-<<<<<<< HEAD
-    InstructionReplication(realm_path)
-=======
     ClientHistoryBase{realm_path} // Throws
->>>>>>> 1f14315a
 {
 }
 
