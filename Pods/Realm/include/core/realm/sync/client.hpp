--- conflicted
+++ resolved
@@ -31,10 +31,7 @@
 #include <realm/util/logger.hpp>
 #include <realm/util/network.hpp>
 #include <realm/impl/cont_transact_hist.hpp>
-<<<<<<< HEAD
-=======
 #include <realm/sync/protocol.hpp>
->>>>>>> 1f14315a
 #include <realm/sync/history.hpp>
 
 namespace realm {
@@ -141,10 +138,6 @@
         /// the WebSocket handshake.
         milliseconds_type connect_timeout = default_connect_timeout;
 
-<<<<<<< HEAD
-        /// The number of ms to wait for urgent pongs.
-        uint_fast64_t pong_urgent_timeout_ms = 5000;
-=======
         /// The number of milliseconds to keep a connection open after all
         /// sessions have been abandoned (or suspended by errors).
         ///
@@ -209,7 +202,6 @@
         ///
         /// For testing purposes only.
         bool disable_upload_activation_delay = false;
->>>>>>> 1f14315a
 
         /// If enable_upload_log_compaction is true, every changeset will be
         /// compacted before it is uploaded to the server. Compaction will
@@ -224,8 +216,6 @@
         /// decrease latencies, but possibly at the expense of scalability. Be
         /// sure to research the subject before you enable this option.
         bool tcp_no_delay = false;
-<<<<<<< HEAD
-=======
 
         /// The specified function will be called whenever a PONG message is
         /// received on any connection. The round-trip time in milliseconds will
@@ -233,7 +223,6 @@
         /// called by the client's event loop thread, i.e., the thread that
         /// calls `Client::run()`. This feature is mainly for testing purposes.
         std::function<RoundtripTimeHandler> roundtrip_time_handler;
->>>>>>> 1f14315a
     };
 
     /// \throw util::EventLoop::Implementation::NotAvailable if no event loop
@@ -298,13 +287,10 @@
     /// by any thread, and by multiple threads concurrently.
     bool wait_for_session_terminations_or_client_stopped();
 
-<<<<<<< HEAD
-=======
     /// Returns false if the specified URL is invalid.
     bool decompose_server_url(const std::string& url, Protocol& protocol, std::string& address,
                               port_type& port, std::string& path) const;
 
->>>>>>> 1f14315a
 private:
     class Impl;
     std::unique_ptr<Impl> m_impl;
@@ -423,8 +409,6 @@
         /// change of the server side proxy.
         std::string url_prefix = "/realm-sync";
 
-<<<<<<< HEAD
-=======
         /// authorization_header_name is the name of the HTTP header containing
         /// the Realm access token. The value of the HTTP header is
         /// "Realm-Access-Token version=1 token=....".
@@ -439,7 +423,6 @@
         /// authorization_header_name must be set to anther value.
         std::map<std::string, std::string> custom_http_headers;
 
->>>>>>> 1f14315a
         /// Sessions can be multiplexed over the same TCP/SSL connection.
         /// Sessions might share connection if they have identical server_address,
         /// server_port, and protocol. multiplex_ident is a parameter that allows
@@ -769,22 +752,13 @@
     /// to bind() returns, and it may get called (or continue to execute) after
     /// the session object is destroyed. Please see "Callback semantics" section
     /// under Session for more on this.
-<<<<<<< HEAD
-=======
     void set_connection_state_change_listener(std::function<ConnectionStateChangeListener>);
 
     //@{
     /// Deprecated! Use set_connection_state_change_listener() instead.
     using ErrorHandler = void(std::error_code, bool is_fatal, const std::string& detailed_message);
->>>>>>> 1f14315a
     void set_error_handler(std::function<ErrorHandler>);
     //@}
-
-    /// \brief Override the server address and port.
-    ///
-    /// This causes a reconnection, if the session has an connection object
-    /// associated with it.
-    void override_server(std::string address, port_type port);
 
     /// @{ \brief Bind this session to the specified server side Realm.
     ///
@@ -1000,11 +974,7 @@
     class Impl;
     Impl* m_impl = nullptr;
 
-<<<<<<< HEAD
-    void do_detach() noexcept;
-=======
     void abandon() noexcept;
->>>>>>> 1f14315a
     void async_wait_for(bool upload_completion, bool download_completion,
                         WaitOperCompletionHandler);
 };
@@ -1036,13 +1006,10 @@
     bad_client_version          = 116, ///< Bad last integrated client version in changeset header (DOWNLOAD)
     ssl_server_cert_rejected    = 117, ///< SSL server certificate rejected
     pong_timeout                = 118, ///< Timeout on reception of PONG respone message
-<<<<<<< HEAD
-=======
     bad_client_file_ident_salt  = 119, ///< Bad client file identifier salt (IDENT)
     bad_file_ident              = 120, ///< Bad file identifier (ALLOC)
     connect_timeout             = 121, ///< Sync connection was not fully established in time
     bad_timestamp               = 122, ///< Bad timestamp (PONG)
->>>>>>> 1f14315a
 };
 
 const std::error_category& client_error_category() noexcept;
@@ -1087,22 +1054,14 @@
 
 inline Session::~Session() noexcept
 {
-<<<<<<< HEAD
-    do_detach();
-=======
     if (m_impl)
         abandon();
->>>>>>> 1f14315a
 }
 
 inline Session& Session::operator=(Session&& sess) noexcept
 {
-<<<<<<< HEAD
-    do_detach();
-=======
     if (m_impl)
         abandon();
->>>>>>> 1f14315a
     m_impl = sess.m_impl;
     sess.m_impl = nullptr;
     return *this;
@@ -1110,12 +1069,6 @@
 
 inline void Session::detach() noexcept
 {
-<<<<<<< HEAD
-    do_detach();
-    m_impl = nullptr;
-}
-
-=======
     if (m_impl)
         abandon();
     m_impl = nullptr;
@@ -1136,7 +1089,6 @@
     set_connection_state_change_listener(std::move(handler_2)); // Throws
 }
 
->>>>>>> 1f14315a
 inline void Session::async_wait_for_sync_completion(WaitOperCompletionHandler handler)
 {
     bool upload_completion = true, download_completion = true;
