--- conflicted
+++ resolved
@@ -139,21 +139,6 @@
 
 
 
-<<<<<<< HEAD
-class Transformer {
-public:
-    using timestamp_type  = HistoryEntry::timestamp_type;
-    using file_ident_type = HistoryEntry::file_ident_type;
-    using version_type    = HistoryEntry::version_type;
-
-    class RemoteChangeset;
-    class Reporter;
-
-    /// Produce an operationally transformed version of the specified changesets,
-    /// which are assumed to be of remote origin, and received from remote peer
-    /// P. Note that P is not necessarily the peer from which the changes
-    /// originated.
-=======
 class TransformError; // Exception
 
 class Transformer {
@@ -165,7 +150,6 @@
     /// which are assumed to be received from a particular remote peer, P,
     /// represented by the specified transform history. Note that P is not
     /// necessarily the peer on which the changes originated.
->>>>>>> 1f14315a
     ///
     /// Operational transformation is carried out between the specified
     /// changesets and all causally unrelated changesets in the local history. A
@@ -205,15 +189,11 @@
     ///
     /// \throw TransformError Thrown if operational transformation fails due to
     /// a problem with the specified changeset.
-<<<<<<< HEAD
-    virtual void transform_remote_changesets(TransformHistory&,
-=======
     ///
     /// FIXME: Consider using std::error_code instead of throwing
     /// TransformError.
     virtual void transform_remote_changesets(TransformHistory&,
                                              file_ident_type local_file_ident,
->>>>>>> 1f14315a
                                              version_type current_local_version,
                                              Changeset* changesets,
                                              std::size_t num_changesets,
@@ -222,12 +202,6 @@
     virtual ~Transformer() noexcept {}
 };
 
-<<<<<<< HEAD
-/// \param local_client_file_ident The server assigned local client file
-/// identifier. This must be zero on the server-side, and only on the
-/// server-side.
-std::unique_ptr<Transformer> make_transformer(Transformer::file_ident_type local_client_file_ident);
-=======
 std::unique_ptr<Transformer> make_transformer();
 
 
@@ -284,60 +258,6 @@
     virtual void on_changesets_merged(long num_merges) = 0;
 };
 
-
-
-void parse_remote_changeset(const Transformer::RemoteChangeset&, Changeset&);
->>>>>>> 1f14315a
-
-class Transformer::RemoteChangeset {
-public:
-    /// The version produced on the remote peer by this changeset.
-    ///
-    /// On the server, the remote peer is the client from which the changeset
-    /// originated, and `remote_version` is the client version produced by the
-    /// changeset on that client.
-    ///
-    /// On a client, the remote peer is the server, and `remote_version` is the
-    /// server version produced by this changeset on the server. Since the
-    /// server is never the originator of changes, this changeset must in turn
-    /// have been produced on the server by integration of a changeset uploaded
-    /// by some other client.
-    version_type remote_version = 0;
-
-    /// The last local version that has been integrated into `remote_version`.
-    ///
-    /// A local version, L, has been integrated into a remote version, R, when,
-    /// and only when L is the latest local version such that all preceeding
-    /// changesets in the local history have been integrated by the remote peer
-    /// prior to R.
-    ///
-    /// On the server, this is the last server version integrated into the
-    /// client version `remote_version`. On a client, it is the last client
-    /// version integrated into the server version `remote_version`.
-    version_type last_integrated_local_version = 0;
-
-    /// The changeset itself.
-    BinaryData data;
-
-    /// Same meaning as `HistoryEntry::origin_timestamp`.
-    timestamp_type origin_timestamp = 0;
-
-    /// Same meaning as `HistoryEntry::origin_client_file_ident`.
-    file_ident_type origin_client_file_ident = 0;
-
-    /// If the changeset was compacted during download, the size of the original
-    /// changeset.
-    size_t original_changeset_size = 0;
-
-    RemoteChangeset() {}
-    RemoteChangeset(version_type rv, version_type lv, BinaryData d, timestamp_type ot,
-                    file_ident_type fi);
-};
-
-class Transformer::Reporter {
-public:
-    virtual void report_merges(long num_merges) = 0;
-};
 
 
 void parse_remote_changeset(const Transformer::RemoteChangeset&, Changeset&);
