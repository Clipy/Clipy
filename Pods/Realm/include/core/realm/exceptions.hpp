--- conflicted
+++ resolved
@@ -102,15 +102,12 @@
     /// runtime_error::what() returns the msg provided in the constructor.
 };
 
-<<<<<<< HEAD
-=======
 
 class SerialisationError : public ExceptionWithBacktrace<std::runtime_error> {
 public:
     SerialisationError(const std::string& msg);
     /// runtime_error::what() returns the msg provided in the constructor.
 };
->>>>>>> 1f14315a
 
 /// The \c LogicError exception class is intended to be thrown only when
 /// applications (or bindings) violate rules that are stated (or ought to have
@@ -301,14 +298,11 @@
 {
 }
 
-<<<<<<< HEAD
-=======
 inline SerialisationError::SerialisationError(const std::string& msg)
     : ExceptionWithBacktrace<std::runtime_error>(msg)
 {
 }
 
->>>>>>> 1f14315a
 inline LogicError::LogicError(LogicError::ErrorKind k)
     : m_kind(k)
 {
