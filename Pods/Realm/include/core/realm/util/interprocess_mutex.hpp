/*************************************************************************
 *
 * Copyright 2016 Realm Inc.
 *
 * Licensed under the Apache License, Version 2.0 (the "License");
 * you may not use this file except in compliance with the License.
 * You may obtain a copy of the License at
 *
 * http://www.apache.org/licenses/LICENSE-2.0
 *
 * Unless required by applicable law or agreed to in writing, software
 * distributed under the License is distributed on an "AS IS" BASIS,
 * WITHOUT WARRANTIES OR CONDITIONS OF ANY KIND, either express or implied.
 * See the License for the specific language governing permissions and
 * limitations under the License.
 *
 **************************************************************************/

#ifndef REALM_UTIL_INTERPROCESS_MUTEX
#define REALM_UTIL_INTERPROCESS_MUTEX

#include <realm/util/features.h>
#include <realm/util/thread.hpp>
#include <realm/util/file.hpp>
#include <realm/utilities.hpp>
#include <mutex>
#include <map>
#include <iostream>

// Enable this only on platforms where it might be needed
#if REALM_PLATFORM_APPLE || REALM_ANDROID
#define REALM_ROBUST_MUTEX_EMULATION
#endif

namespace realm {
namespace util {

// fwd decl to support friend decl below
class InterprocessCondVar;


/// Emulation of a Robust Mutex.
/// A Robust Mutex is an interprocess mutex which will automatically
/// release any locks held by a process when it crashes. Contrary to
/// Posix robust mutexes, this robust mutex is not capable of informing
/// participants that they have been granted a lock after a crash of
/// the process holding it (though it could be added if needed).

class InterprocessMutex {
public:
    InterprocessMutex();
    ~InterprocessMutex() noexcept;

    // Disable copying. Copying a locked Mutex will create a scenario
    // where the same file descriptor will be locked once but unlocked twice.
    InterprocessMutex(const InterprocessMutex&) = delete;
    InterprocessMutex& operator=(const InterprocessMutex&) = delete;

#if defined(REALM_ROBUST_MUTEX_EMULATION) || defined(_WIN32)
    struct SharedPart {
    };
#else
    using SharedPart = RobustMutex;
#endif

    /// You need to bind the emulation to a SharedPart in shared/mmapped memory.
    /// The SharedPart is assumed to have been initialized (possibly by another process)
    /// elsewhere.
    void set_shared_part(SharedPart& shared_part, const std::string& path, const std::string& mutex_name);
    void set_shared_part(SharedPart& shared_part, File&& lock_file);

    /// Destroy shared object. Potentially release system resources. Caller must
    /// ensure that the shared_part is not in use at the point of call.
    void release_shared_part();

    /// Lock the mutex. If the mutex is already locked, wait for it to be unlocked.
    void lock();

    /// Non-blocking attempt to lock the mutex. Returns true if the lock is obtained.
    /// If the lock can not be obtained return false immediately.
    bool try_lock();

    /// Unlock the mutex
    void unlock();

    /// Attempt to check if the mutex is valid (only relevant if not emulating)
    bool is_valid() noexcept;

    static bool is_robust_on_this_platform()
    {
#ifdef REALM_ROBUST_MUTEX_EMULATION
        return true; // we're faking it!
#else
        return RobustMutex::is_robust_on_this_platform();
#endif
    }

private:
#ifdef REALM_ROBUST_MUTEX_EMULATION
    struct LockInfo {
        File m_file;
        Mutex m_local_mutex;
        LockInfo() {}
        ~LockInfo() noexcept;
        // Disable copying.
        LockInfo(const LockInfo&) = delete;
        LockInfo& operator=(const LockInfo&) = delete;
    };
    /// InterprocessMutex created on the same file (same inode on POSIX) share the same LockInfo.
    /// LockInfo will be saved in a static map as a weak ptr and use the UniqueID as the key.
    /// Operations on the map need to be protected by s_mutex
    static std::map<File::UniqueID, std::weak_ptr<LockInfo>>* s_info_map;
    static Mutex* s_mutex;
    /// We manually initialize these static variables when first needed,
    /// creating them on the heap so that they last for the entire lifetime
    /// of the process. The destructor of these is never called; the
    /// process will clean up their memory when exiting. It is not enough
    /// to count instances of InterprocessMutex and clean up these statics when
    /// the count reaches zero because the program can create more
    /// InterprocessMutex instances before the process ends, so we really need
    /// these variables for the entire lifetime of the process.
    static std::once_flag s_init_flag;
    static void initialize_statics();

    /// Only used for release_shared_part
    std::string m_filename;
    File::UniqueID m_fileuid;
    std::shared_ptr<LockInfo> m_lock_info;

    /// Free the lock info hold by this instance.
    /// If it is the last reference, underly resources will be freed as well.
    void free_lock_info();
#else
    SharedPart* m_shared_part = nullptr;

#ifdef _WIN32
    HANDLE m_handle = 0;
#endif

#endif
    friend class InterprocessCondVar;
};

inline InterprocessMutex::InterprocessMutex()
{
#ifdef REALM_ROBUST_MUTEX_EMULATION
    std::call_once(s_init_flag, initialize_statics);
#endif
}

inline InterprocessMutex::~InterprocessMutex() noexcept
{
#ifdef _WIN32
    if (m_handle) {
        bool b = CloseHandle(m_handle);
        REALM_ASSERT_RELEASE(b);
    }
#endif

#ifdef REALM_ROBUST_MUTEX_EMULATION
    free_lock_info();
#endif
}

#ifdef REALM_ROBUST_MUTEX_EMULATION
inline InterprocessMutex::LockInfo::~LockInfo() noexcept
{
    if (m_file.is_attached()) {
        m_file.close();
    }
}

inline void InterprocessMutex::free_lock_info()
{
    // It has not been initialized yet.
    if (!m_lock_info)
        return;

    std::lock_guard<Mutex> guard(*s_mutex);

    m_lock_info.reset();
    if ((*s_info_map)[m_fileuid].expired()) {
        s_info_map->erase(m_fileuid);
    }
    m_filename.clear();
}

inline void InterprocessMutex::initialize_statics()
{
    s_mutex = new Mutex();
    s_info_map = new std::map<File::UniqueID, std::weak_ptr<LockInfo>>();
}
#endif

inline void InterprocessMutex::set_shared_part(SharedPart& shared_part, const std::string& path,
                                               const std::string& mutex_name)
{
#ifdef REALM_ROBUST_MUTEX_EMULATION
    static_cast<void>(shared_part);

    free_lock_info();

    m_filename = path + "." + mutex_name + ".mx";

    std::lock_guard<Mutex> guard(*s_mutex);

    // Try to get the file uid if the file exists
    if (File::get_unique_id(m_filename, m_fileuid)) {
        auto result = s_info_map->find(m_fileuid);
        if (result != s_info_map->end()) {
            // File exists and the lock info has been created in the map.
            m_lock_info = result->second.lock();
            return;
        }
    }

    // LockInfo has not been created yet.
    m_lock_info = std::make_shared<LockInfo>();
    // Always use mod_Write to open file and retreive the uid in case other process
    // deletes the file.
    m_lock_info->m_file.open(m_filename, File::mode_Write);
    m_fileuid = m_lock_info->m_file.get_unique_id();

    (*s_info_map)[m_fileuid] = m_lock_info;
#elif defined(_WIN32)
    if (m_handle) {
        bool b = CloseHandle(m_handle);
        REALM_ASSERT_RELEASE(b);
    }
    // replace backslashes because they're significant in object namespace names
    std::string path_escaped = path;
    std::replace(path_escaped.begin(), path_escaped.end(), '\\', '/');
    std::string name = "Local\\realm_named_intermutex_" + path_escaped + mutex_name;

    std::wstring wname(name.begin(), name.end());
    m_handle = CreateMutexW(0, false, wname.c_str());
    if (!m_handle) {
<<<<<<< HEAD
        throw std::system_error(std::error_code(::GetLastError(), std::system_category()), "Error opening mutex");
=======
        throw std::system_error(GetLastError(), std::system_category(), "Error opening mutex");
>>>>>>> 1f14315a
    }
#else
    m_shared_part = &shared_part;
    static_cast<void>(path);
    static_cast<void>(mutex_name);
#endif
}

inline void InterprocessMutex::set_shared_part(SharedPart& shared_part, File&& lock_file)
{
#ifdef REALM_ROBUST_MUTEX_EMULATION
    static_cast<void>(shared_part);

    free_lock_info();

    std::lock_guard<Mutex> guard(*s_mutex);

    m_fileuid = lock_file.get_unique_id();
    auto result = s_info_map->find(m_fileuid);
    if (result == s_info_map->end()) {
        m_lock_info = std::make_shared<LockInfo>();
        m_lock_info->m_file = std::move(lock_file);
        (*s_info_map)[m_fileuid] = m_lock_info;
    }
    else {
        // File exists and the lock info has been created in the map.
        m_lock_info = result->second.lock();
        lock_file.close();
    }
#else
    m_shared_part = &shared_part;
    static_cast<void>(lock_file);
#endif
}

inline void InterprocessMutex::release_shared_part()
{
#ifdef REALM_ROBUST_MUTEX_EMULATION
    if (!m_filename.empty())
        File::try_remove(m_filename);

    free_lock_info();
#else
    m_shared_part = nullptr;
#endif
}

inline void InterprocessMutex::lock()
{
#ifdef REALM_ROBUST_MUTEX_EMULATION
    std::unique_lock<Mutex> mutex_lock(m_lock_info->m_local_mutex);
    m_lock_info->m_file.lock_exclusive();
    mutex_lock.release();
#else

#ifdef _WIN32
    DWORD d = WaitForSingleObject(m_handle, INFINITE);
    REALM_ASSERT_RELEASE(d != WAIT_FAILED);
#else
    REALM_ASSERT(m_shared_part);
    m_shared_part->lock([]() {});
#endif
#endif
}

inline bool InterprocessMutex::try_lock()
{
#ifdef REALM_ROBUST_MUTEX_EMULATION
    std::unique_lock<Mutex> mutex_lock(m_lock_info->m_local_mutex, std::try_to_lock_t());
    if (!mutex_lock.owns_lock()) {
        return false;
    }
    bool success = m_lock_info->m_file.try_lock_exclusive();
    if (success) {
        mutex_lock.release();
        return true;
    }
    else {
        return false;
    }
#else

#ifdef _WIN32
    DWORD ret = WaitForSingleObject(m_handle, 0);
    REALM_ASSERT_RELEASE(ret != WAIT_FAILED);

    if (ret == WAIT_OBJECT_0) {
        return true;
    }
    else {
        return false;
    }
#else
    REALM_ASSERT(m_shared_part);
    return m_shared_part->try_lock([]() {});
#endif
#endif
}


inline void InterprocessMutex::unlock()
{
#ifdef REALM_ROBUST_MUTEX_EMULATION
    m_lock_info->m_file.unlock();
    m_lock_info->m_local_mutex.unlock();
#else
#ifdef _WIN32
    bool b = ReleaseMutex(m_handle);
    REALM_ASSERT_RELEASE(b);
#else
    REALM_ASSERT(m_shared_part);
    m_shared_part->unlock();
#endif
#endif
}


inline bool InterprocessMutex::is_valid() noexcept
{
#ifdef REALM_ROBUST_MUTEX_EMULATION
    return true;
#elif defined(_WIN32)
    // There is no safe way of testing if the m_handle mutex handle is valid on Windows, without having bad side effects
    // for the cases where it is indeed invalid. If m_handle contains an arbitrary value, it might by coincidence be equal
    // to a real live handle of another kind. This excludes a try_lock implementation and many other ideas.
    return true;
#else
    REALM_ASSERT(m_shared_part);
    return m_shared_part->is_valid();
#endif
}


} // namespace util
} // namespace realm

#endif // #ifndef REALM_UTIL_INTERPROCESS_MUTEX<|MERGE_RESOLUTION|>--- conflicted
+++ resolved
@@ -235,11 +235,7 @@
     std::wstring wname(name.begin(), name.end());
     m_handle = CreateMutexW(0, false, wname.c_str());
     if (!m_handle) {
-<<<<<<< HEAD
-        throw std::system_error(std::error_code(::GetLastError(), std::system_category()), "Error opening mutex");
-=======
         throw std::system_error(GetLastError(), std::system_category(), "Error opening mutex");
->>>>>>> 1f14315a
     }
 #else
     m_shared_part = &shared_part;
