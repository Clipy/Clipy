--- conflicted
+++ resolved
@@ -28,11 +28,7 @@
 namespace util {
 
 void* mmap(FileDesc fd, size_t size, File::AccessMode access, size_t offset, const char* encryption_key);
-<<<<<<< HEAD
-void munmap(void* addr, size_t size) noexcept;
-=======
 void munmap(void* addr, size_t size);
->>>>>>> 1f14315a
 void* mremap(FileDesc fd, size_t file_offset, void* old_addr, size_t old_size, File::AccessMode a, size_t new_size,
              const char* encryption_key);
 void msync(FileDesc fd, void* addr, size_t size);
