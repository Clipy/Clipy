--- conflicted
+++ resolved
@@ -67,11 +67,7 @@
     instr_EraseColumn = 24,          // Remove column from selected descriptor
     instr_EraseLinkColumn = 25,      // Remove link-type column from selected descriptor
     instr_RenameColumn = 26,         // Rename column in selected descriptor
-<<<<<<< HEAD
-    instr_MoveColumn = 27,           // Move column in selected descriptor
-=======
     instr_MoveColumn = 27,           // Move column in selected descriptor (UNSUPPORTED/UNUSED) FIXME: remove
->>>>>>> 1f14315a
     instr_AddSearchIndex = 28,       // Add a search index to a column
     instr_RemoveSearchIndex = 29,    // Remove a search index from a column
     instr_SetLinkType = 30,          // Strong/weak
