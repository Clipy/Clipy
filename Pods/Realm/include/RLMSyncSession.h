////////////////////////////////////////////////////////////////////////////
//
// Copyright 2016 Realm Inc.
//
// Licensed under the Apache License, Version 2.0 (the "License");
// you may not use this file except in compliance with the License.
// You may obtain a copy of the License at
//
// http://www.apache.org/licenses/LICENSE-2.0
//
// Unless required by applicable law or agreed to in writing, software
// distributed under the License is distributed on an "AS IS" BASIS,
// WITHOUT WARRANTIES OR CONDITIONS OF ANY KIND, either express or implied.
// See the License for the specific language governing permissions and
// limitations under the License.
//
////////////////////////////////////////////////////////////////////////////

#import <Foundation/Foundation.h>

#import "RLMRealm.h"

/**
 The current state of the session represented by a session object.
 */
typedef NS_ENUM(NSUInteger, RLMSyncSessionState) {
    /// The sync session is actively communicating or attempting to communicate
    /// with the Realm Object Server. A session is considered Active even if
    /// it is not currently connected. Check the connection state instead if you
    /// wish to know if the connection is currently online.
    RLMSyncSessionStateActive,
    /// The sync session is not attempting to communicate with the Realm Object
    /// Server, due to the user logging out or synchronization being paused.
    RLMSyncSessionStateInactive,
    /// The sync session encountered a fatal error and is permanently invalid; it should be discarded.
    RLMSyncSessionStateInvalid
};

/**
 The current state of a sync session's connection. Sessions which are not in
 the Active state will always be Disconnected.
 */
typedef NS_ENUM(NSUInteger, RLMSyncConnectionState) {
    /// The sync session is not connected to the server, and is not attempting
    /// to connect, either because the session is inactive or because it is
    /// waiting to retry after a failed connection.
    RLMSyncConnectionStateDisconnected,
    /// The sync session is attempting to connect to the Realm Object Server.
    RLMSyncConnectionStateConnecting,
    /// The sync session is currently connected to the Realm Object Server.
    RLMSyncConnectionStateConnected,
};

/**
 The transfer direction (upload or download) tracked by a given progress notification block.

 Progress notification blocks can be registered on sessions if your app wishes to be informed
 how many bytes have been uploaded or downloaded, for example to show progress indicator UIs.
 */
typedef NS_ENUM(NSUInteger, RLMSyncProgressDirection) {
    /// For monitoring upload progress.
    RLMSyncProgressDirectionUpload,
    /// For monitoring download progress.
    RLMSyncProgressDirectionDownload,
};

/**
 The desired behavior of a progress notification block.

 Progress notification blocks can be registered on sessions if your app wishes to be informed
 how many bytes have been uploaded or downloaded, for example to show progress indicator UIs.
 */
typedef NS_ENUM(NSUInteger, RLMSyncProgressMode) {
    /**
     The block will be called indefinitely, or until it is unregistered by calling
     `-[RLMProgressNotificationToken invalidate]`.

     Notifications will always report the latest number of transferred bytes, and the
     most up-to-date number of total transferrable bytes.
     */
    RLMSyncProgressModeReportIndefinitely,
    /**
     The block will, upon registration, store the total number of bytes
     to be transferred. When invoked, it will always report the most up-to-date number
     of transferrable bytes out of that original number of transferrable bytes.

     When the number of transferred bytes reaches or exceeds the
     number of transferrable bytes, the block will be unregistered.
     */
    RLMSyncProgressModeForCurrentlyOutstandingWork,
};

@class RLMSyncUser, RLMSyncConfiguration, RLMSyncErrorActionToken;

/**
 The type of a progress notification block intended for reporting a session's network
 activity to the user.

 `transferredBytes` refers to the number of bytes that have been uploaded or downloaded.
 `transferrableBytes` refers to the total number of bytes transferred, and pending transfer.
 */
typedef void(^RLMProgressNotificationBlock)(NSUInteger transferredBytes, NSUInteger transferrableBytes);

NS_ASSUME_NONNULL_BEGIN

/**
 A token object corresponding to a progress notification block on a session object.

 To stop notifications manually, call `-invalidate` on it. Notifications should be stopped before
 the token goes out of scope or is destroyed.
 */
@interface RLMProgressNotificationToken : RLMNotificationToken
@end

/**
 An object encapsulating a Realm Object Server "session". Sessions represent the
 communication between the client (and a local Realm file on disk), and the server
 (and a remote Realm at a given URL stored on a Realm Object Server).

 Sessions are always created by the SDK and vended out through various APIs. The
 lifespans of sessions associated with Realms are managed automatically. Session
 objects can be accessed from any thread.
 */
@interface RLMSyncSession : NSObject

/// The session's current state.
///
/// This property is not KVO-compliant.
@property (nonatomic, readonly) RLMSyncSessionState state;

/// The session's current connection state.
///
/// This property is KVO-compliant and can be observed to be notified of changes.
/// Be warned that KVO observers for this property may be called on a background
/// thread.
@property (atomic, readonly) RLMSyncConnectionState connectionState;

/// The Realm Object Server URL of the remote Realm this session corresponds to.
@property (nullable, nonatomic, readonly) NSURL *realmURL;

/// The user that owns this session.
- (nullable RLMSyncUser *)parentUser;

/**
 If the session is valid, return a sync configuration that can be used to open the Realm
 associated with this session.
 */
- (nullable RLMSyncConfiguration *)configuration;

/**
 Temporarily suspend syncronization and disconnect from the server.

 The session will not attempt to connect to Realm Object Server until `resume`
 is called or the Realm file is closed and re-opened.
 */
- (void)suspend;

/**
 Resume syncronization and reconnect to Realm Object Server after suspending.

 This is a no-op if the session was already active or if the session is invalid.
 Newly created sessions begin in the Active state and do not need to be resumed.
 */
- (void)resume;

/**
 Register a progress notification block.

 Multiple blocks can be registered with the same session at once. Each block
 will be invoked on a side queue devoted to progress notifications.

 If the session has already received progress information from the
 synchronization subsystem, the block will be called immediately. Otherwise, it
 will be called as soon as progress information becomes available.

 The token returned by this method must be retained as long as progress
 notifications are desired, and the `-invalidate` method should be called on it
 when notifications are no longer needed and before the token is destroyed.

 If no token is returned, the notification block will never be called again.
 There are a number of reasons this might be true. If the session has previously
 experienced a fatal error it will not accept progress notification blocks. If
 the block was configured in the `RLMSyncProgressForCurrentlyOutstandingWork`
 mode but there is no additional progress to report (for example, the number
 of transferrable bytes and transferred bytes are equal), the block will not be
 called again.

 @param direction The transfer direction (upload or download) to track in this progress notification block.
 @param mode      The desired behavior of this progress notification block.
 @param block     The block to invoke when notifications are available.

 @return A token which must be held for as long as you want notifications to be delivered.

 @see `RLMSyncProgressDirection`, `RLMSyncProgress`, `RLMProgressNotificationBlock`, `RLMProgressNotificationToken`
 */
- (nullable RLMProgressNotificationToken *)addProgressNotificationForDirection:(RLMSyncProgressDirection)direction
                                                                          mode:(RLMSyncProgressMode)mode
                                                                         block:(RLMProgressNotificationBlock)block
NS_REFINED_FOR_SWIFT;

/**
 Given an error action token, immediately handle the corresponding action.
 
 @see `RLMSyncErrorClientResetError`, `RLMSyncErrorPermissionDeniedError`
 */
+ (void)immediatelyHandleError:(RLMSyncErrorActionToken *)token;

<<<<<<< HEAD
=======
/**
 Get the sync session for the given Realm if it is a synchronized Realm, or `nil`
 if it is not.
 */
+ (nullable RLMSyncSession *)sessionForRealm:(RLMRealm *)realm;

>>>>>>> 1f14315a
@end

// MARK: - Error action token

#pragma mark - Error action token

/**
 An opaque token returned as part of certain errors. It can be
 passed into certain APIs to perform certain actions.

 @see `RLMSyncErrorClientResetError`, `RLMSyncErrorPermissionDeniedError`
 */
@interface RLMSyncErrorActionToken : NSObject

/// :nodoc:
- (instancetype)init __attribute__((unavailable("This type cannot be created directly")));

/// :nodoc:
+ (instancetype)new __attribute__((unavailable("This type cannot be created directly")));

@end

NS_ASSUME_NONNULL_END<|MERGE_RESOLUTION|>--- conflicted
+++ resolved
@@ -205,15 +205,12 @@
  */
 + (void)immediatelyHandleError:(RLMSyncErrorActionToken *)token;
 
-<<<<<<< HEAD
-=======
 /**
  Get the sync session for the given Realm if it is a synchronized Realm, or `nil`
  if it is not.
  */
 + (nullable RLMSyncSession *)sessionForRealm:(RLMRealm *)realm;
 
->>>>>>> 1f14315a
 @end
 
 // MARK: - Error action token
