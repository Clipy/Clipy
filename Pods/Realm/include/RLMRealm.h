--- conflicted
+++ resolved
@@ -510,10 +510,6 @@
  As with `addObject:`, the object cannot already be managed by a different
  Realm. Use `-[RLMObject createOrUpdateInRealm:withValue:]` to copy values to
  a different Realm.
- 
- If there is a property or KVC value on `object` whose value is nil, and it corresponds
- to a nullable property on an existing object being updated, that nullable property will
- be set to nil.
 
  If there is a property or KVC value on `object` whose value is nil, and it corresponds
  to a nullable property on an existing object being updated, that nullable property will
@@ -612,8 +608,6 @@
  @see                 RLMMigration
  */
 + (BOOL)performMigrationForConfiguration:(RLMRealmConfiguration *)configuration error:(NSError **)error;
-<<<<<<< HEAD
-=======
 
 #pragma mark - Privileges
 
@@ -696,7 +690,6 @@
  @return The privileges which the current user has for the given object.
  */
 - (struct RLMClassPrivileges)privilegesForClassNamed:(NSString *)className;
->>>>>>> 1f14315a
 
 #pragma mark - Unavailable Methods
 
