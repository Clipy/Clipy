////////////////////////////////////////////////////////////////////////////
//
// Copyright 2017 Realm Inc.
//
// Licensed under the Apache License, Version 2.0 (the "License");
// you may not use this file except in compliance with the License.
// You may obtain a copy of the License at
//
// http://www.apache.org/licenses/LICENSE-2.0
//
// Unless required by applicable law or agreed to in writing, software
// distributed under the License is distributed on an "AS IS" BASIS,
// WITHOUT WARRANTIES OR CONDITIONS OF ANY KIND, either express or implied.
// See the License for the specific language governing permissions and
// limitations under the License.
//
////////////////////////////////////////////////////////////////////////////

#ifndef REALM_OS_FEATURE_CHECKS_HPP
#define REALM_OS_FEATURE_CHECKS_HPP

#include <realm/version.hpp>

#if REALM_ENABLE_SYNC

#include <realm/sync/version.hpp>
<<<<<<< HEAD
#define REALM_HAVE_SYNC_STABLE_IDS (REALM_SYNC_VER_MAJOR > 1)
#define REALM_HAVE_SYNC_OVERRIDE_SERVER (REALM_SYNC_VER_MAJOR > 1)

#else

#define REALM_HAVE_SYNC_STABLE_IDS 0
=======
>>>>>>> 1f14315a

#endif // REALM_ENABLE_SYNC

#endif // REALM_OS_FEATURE_CHECKS_HPP<|MERGE_RESOLUTION|>--- conflicted
+++ resolved
@@ -24,15 +24,6 @@
 #if REALM_ENABLE_SYNC
 
 #include <realm/sync/version.hpp>
-<<<<<<< HEAD
-#define REALM_HAVE_SYNC_STABLE_IDS (REALM_SYNC_VER_MAJOR > 1)
-#define REALM_HAVE_SYNC_OVERRIDE_SERVER (REALM_SYNC_VER_MAJOR > 1)
-
-#else
-
-#define REALM_HAVE_SYNC_STABLE_IDS 0
-=======
->>>>>>> 1f14315a
 
 #endif // REALM_ENABLE_SYNC
 
