--- conflicted
+++ resolved
@@ -219,10 +219,6 @@
     // Inform the sync session that it should log out.
     void log_out();
 
-<<<<<<< HEAD
-#if REALM_HAVE_SYNC_OVERRIDE_SERVER
-=======
->>>>>>> 1f14315a
     // Override the address and port of the server that this `SyncSession` is connected to. If the
     // session is already connected, it will disconnect and then reconnect to the specified address.
     // If it's not already connected, future connection attempts will be to the specified address.
@@ -230,10 +226,6 @@
     // NOTE: This is intended for use only in very specific circumstances. Please check with the
     // object store team before using it.
     void override_server(std::string address, int port);
-<<<<<<< HEAD
-#endif
-=======
->>>>>>> 1f14315a
 
     // An object representing the user who owns the Realm this `SyncSession` represents.
     std::shared_ptr<SyncUser> user() const
@@ -373,19 +365,11 @@
     };
     std::vector<CompletionWaitPackage> m_completion_wait_packages;
 
-<<<<<<< HEAD
-#if REALM_HAVE_SYNC_OVERRIDE_SERVER
-=======
->>>>>>> 1f14315a
     struct ServerOverride {
         std::string address;
         int port;
     };
     util::Optional<ServerOverride> m_server_override;
-<<<<<<< HEAD
-#endif
-=======
->>>>>>> 1f14315a
 
     // The underlying `Session` object that is owned and managed by this `SyncSession`.
     // The session is first created when the `SyncSession` is moved out of its initial `inactive` state.
