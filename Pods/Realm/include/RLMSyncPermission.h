--- conflicted
+++ resolved
@@ -16,39 +16,7 @@
 //
 ////////////////////////////////////////////////////////////////////////////
 
-<<<<<<< HEAD
-#import <Foundation/Foundation.h>
-
-/**
- Access levels which can be granted to Realm Mobile Platform users
- for specific synchronized Realms, using the permissions APIs.
-
- Note that each access level guarantees all allowed actions provided
- by less permissive access levels. Specifically, users with write
- access to a Realm can always read from that Realm, and users with
- administrative access can always read or write from the Realm.
- */
-typedef NS_ENUM(NSUInteger, RLMSyncAccessLevel) {
-    /// No access whatsoever.
-    RLMSyncAccessLevelNone          = 0,
-    /**
-     User can only read the contents of the Realm.
-
-     @warning Users who have read-only access to a Realm should open the
-              Realm using `+[RLMRealm asyncOpenWithConfiguration:callbackQueue:callback:]`.
-              Attempting to directly open the Realm is an error; in this
-              case the Realm must be deleted and re-opened.
-     */
-    RLMSyncAccessLevelRead          = 1,
-    /// User can read and write the contents of the Realm.
-    RLMSyncAccessLevelWrite         = 2,
-    /// User can read, write, and administer the Realm, including
-    /// granting permissions to other users.
-    RLMSyncAccessLevelAdmin         = 3,
-};
-=======
 #import <Realm/RLMObject.h>
->>>>>>> 1f14315a
 
 @protocol RLMPermission, RLMPermissionUser;
 @class RLMPermission, RLMPermissionUser, RLMPermissionRole,
@@ -57,29 +25,6 @@
 NS_ASSUME_NONNULL_BEGIN
 
 /**
-<<<<<<< HEAD
- A property on which a `RLMResults<RLMSyncPermission *>` can be queried or filtered.
-
- @warning If building `NSPredicate`s using format strings including these string
-          constants, use %K instead of %@ as the substitution parameter.
- */
-typedef NSString * RLMSyncPermissionSortProperty NS_STRING_ENUM;
-
-/// Sort by the Realm Object Server path to the Realm to which the permission applies.
-extern RLMSyncPermissionSortProperty const RLMSyncPermissionSortPropertyPath;
-/// Sort by the identity of the user to whom the permission applies.
-extern RLMSyncPermissionSortProperty const RLMSyncPermissionSortPropertyUserID;
-/// Sort by the date the permissions were last updated.
-extern RLMSyncPermissionSortProperty const RLMSyncPermissionSortPropertyUpdated;
-
-/**
- A value representing a permission granted to the specified user(s) to access the specified Realm(s).
-
- `RLMSyncPermission` is immutable and can be accessed from any thread.
-
- See https://realm.io/docs/realm-object-server/#permissions for general documentation.
- */
-=======
  A permission which can be applied to a Realm, Class, or specific Object.
 
  Permissions are applied by adding the permission to the RLMRealmPermission singleton
@@ -458,7 +403,6 @@
 
  See https://realm.io/docs/realm-object-server/#permissions for general documentation.
  */
->>>>>>> 1f14315a
 @interface RLMSyncPermission : NSObject
 
 /**
